/*
  Copyright 2008 Google Inc.

  Licensed under the Apache License, Version 2.0 (the "License");
  you may not use this file except in compliance with the License.
  You may obtain a copy of the License at

       http://www.apache.org/licenses/LICENSE-2.0

  Unless required by applicable law or agreed to in writing, software
  distributed under the License is distributed on an "AS IS" BASIS,
  WITHOUT WARRANTIES OR CONDITIONS OF ANY KIND, either express or implied.
  See the License for the specific language governing permissions and
  limitations under the License.
*/

#include "google_gadget_manager.h"

#include <ctime>
#include <cstdlib>
#include <ggadget/digest_utils.h>
#include <ggadget/file_manager_factory.h>
#include <ggadget/gadget.h>
#include <ggadget/gadget_consts.h>
#include <ggadget/host_interface.h>
#include <ggadget/locales.h>
#include <ggadget/main_loop_interface.h>
#include <ggadget/menu_interface.h>
#include <ggadget/options_interface.h>
#include <ggadget/permissions.h>
#include <ggadget/script_context_interface.h>
#include <ggadget/scriptable_array.h>
#include <ggadget/scriptable_binary_data.h>
#include <ggadget/scriptable_helper.h>
#include <ggadget/scriptable_map.h>
#include <ggadget/system_utils.h>
#ifdef GGL_USAGE_COLLECTOR
#include <ggadget/usage_collector_interface.h>
#endif
#include <ggadget/view.h>
#include <ggadget/xml_http_request_interface.h>
#include <ggadget/xml_parser_interface.h>

namespace ggadget {
namespace google {

// Daily pings are sent every 25~28 hours.
static const int kDailyPingIntervalBase = 25 * 3600 * 1000;
static const int kWeeklyPingIntervalBase = kDailyPingIntervalBase * 7;

static const char kGadgetFeedbackURLIGoogle[] =
    "http://www.google.com/ig/directory?root=/ig&url=%s&hl=%s";

static const char kGadgetFeedbackURLDesktop[] =
    "http://desktop.google.com/plugins/i/%s.html&hl=%s";

// Note: The backoff and randomization features in this implementation is
// very important for proper server-side operation. Please do *NOT* disable
// or remove them.

// Convert a string to a valid and safe file name. Need not be inversable.
static std::string MakeGoodFileName(const char *uuid_or_url) {
  std::string result(uuid_or_url);
  for (size_t i = 0; i < result.size(); i++) {
    char c = result[i];
    if (!isalnum(c) && c != '-' && c != '_' && c != '.' && c != '+')
      result[i] = '_';
  }
  return result;
}

// Return a value which is the input value +/- random(20%).
static int Randomize(int input) {
  int variant = input * 20 / 100;
  return input + (rand() % (variant * 2)) - variant;
}

// TODO: Add blacklisting of gadgets and whitelisting of gadget features.
GoogleGadgetManager::GoogleGadgetManager()
    : main_loop_(GetGlobalMainLoop()),
      global_options_(GetGlobalOptions()),
      file_manager_(GetGlobalFileManager()),
      last_update_time_(0), last_try_time_(0), retry_timeout_(0),
      update_timer_(0), free_metadata_timer_(0), daily_ping_timer_(0),
      full_download_(false),
      updating_metadata_(false),
      browser_gadget_(NULL),
#ifdef GGL_USAGE_COLLECTOR
      collector_(NULL),
#endif
      first_run_(false)
{
  ASSERT(main_loop_);
  ASSERT(global_options_);
  ASSERT(file_manager_);
}

GoogleGadgetManager::~GoogleGadgetManager() {
  if (update_timer_) {
    main_loop_->RemoveWatch(update_timer_);
    update_timer_ = 0;
  }

  if (free_metadata_timer_) {
    main_loop_->RemoveWatch(free_metadata_timer_);
    free_metadata_timer_ = 0;
  }

  if (daily_ping_timer_) {
    main_loop_->RemoveWatch(daily_ping_timer_);
    daily_ping_timer_ = 0;
  }

  if (browser_gadget_) {
    delete browser_gadget_;
    browser_gadget_ = NULL;
  }
}

void GoogleGadgetManager::Init() {
  free_metadata_timer_ = main_loop_->AddTimeoutWatch(kFreeMetadataInterval,
      new WatchCallbackSlot(
          NewSlot(this, &GoogleGadgetManager::OnFreeMetadataTimer)));

  int current_max_id = -1;
  global_options_->GetValue(kMaxInstanceIdOption).ConvertToInt(&current_max_id);
  if (current_max_id >= kMaxNumGadgetInstances)
    current_max_id = kMaxNumGadgetInstances - 1;

  instance_statuses_.resize(current_max_id + 1);
  for (int i = 0; i <= current_max_id; i++) {
    std::string key(kInstanceStatusOptionPrefix);
    key += StringPrintf("%d", i);
    int status = kInstanceStatusNone;
    global_options_->GetValue(key.c_str()).ConvertToInt(&status);
    std::string gadget_id;
    if (status != kInstanceStatusNone)
      gadget_id = GetInstanceGadgetId(i);
    instance_statuses_[i] = status;
    if (status == kInstanceStatusActive)
      active_gadgets_.insert(gadget_id);
  }
  TrimInstanceStatuses();

  int run_count = 0;
  global_options_->GetValue(kRunCountOption).ConvertToInt(&run_count);
  // Also test if instances_statuses_ is empty to make old versions happy.
  first_run_ = (run_count == 0 && instance_statuses_.empty());
  global_options_->PutValue(kRunCountOption, Variant(run_count + 1));

#ifdef GGL_USAGE_COLLECTOR
  UsageCollectorFactoryInterface *uc_factory = GetUsageCollectorFactory();
  if (uc_factory)
    collector_ = uc_factory->GetPlatformUsageCollector();
  if (collector_) {
    int64_t last_daily_ping_time = 0;
    global_options_->GetValue(kLastDailyPingTimeOption)
        .ConvertToInt64(&last_daily_ping_time);
    int64_t current_time = static_cast<int64_t>(main_loop_->GetCurrentTime());
    int64_t interval = current_time - last_daily_ping_time;
    if (interval <= 0) {
      // In case of options data error or timer error.
      ScheduleDailyPing();
    } else {
      int timeout = interval > kDailyPingIntervalBase ? 1000 + rand() % 100000 :
                    kDailyPingIntervalBase - static_cast<int>(interval);
      daily_ping_timer_ = main_loop_->AddTimeoutWatch(
          timeout,
          new WatchCallbackSlot(
              NewSlot(this, &GoogleGadgetManager::OnFirstDailyPing)));
    }
  }
#endif

  if (first_run_) {
    // Add some default built-in gadgets.
    // NewGadgetInstance("analog-clock");
    // NewGadgetInstance("rss");
    // Schedule an immediate update if it is first run.
    ScheduleUpdate(0);
#ifdef GGL_USAGE_COLLECTOR
    if (collector_)
      collector_->ReportFirstUse();
#endif
  } else {
    ScheduleNextUpdate();
  }
}

bool GoogleGadgetManager::OnFreeMetadataTimer(int timer) {
  GGL_UNUSED(timer);
  if (!browser_gadget_) {
    // Only free metadata when the gadget browser is not active.
    metadata_.FreeMemory();
  }
  return true;
}

void GoogleGadgetManager::ScheduleNextUpdate() {
  if (last_try_time_ == 0) {
    global_options_->GetValue(kLastTryTimeOption).
        ConvertToInt64(&last_try_time_);
  }
  if (last_try_time_ > 0) {
    // Schedule a retry update because the last update failed.
    if (retry_timeout_ == 0) {
      global_options_->GetValue(kRetryTimeoutOption).
          ConvertToInt(&retry_timeout_);
    }
    if (retry_timeout_ <= 0 ||
        retry_timeout_ > kGadgetsMetadataRetryMaxInterval) {
      retry_timeout_ = Randomize(kGadgetsMetadataRetryInterval);
    }
    ScheduleUpdate(last_try_time_ + retry_timeout_);
  } else {
    // Schedule a normal update.
    if (last_update_time_ == 0) {
      global_options_->GetValue(kLastUpdateTimeOption).
          ConvertToInt64(&last_update_time_);
    }
    ScheduleUpdate(last_update_time_ + kGadgetsMetadataUpdateInterval);
  }
}

void GoogleGadgetManager::ScheduleUpdate(int64_t time) {
  if (update_timer_) {
    main_loop_->RemoveWatch(update_timer_);
    update_timer_ = 0;
  }

  int64_t current_time = static_cast<int64_t>(main_loop_->GetCurrentTime());
  int time_diff = static_cast<int>(std::max(INT64_C(0), time - current_time));
  update_timer_ = main_loop_->AddTimeoutWatch(time_diff,
      new WatchCallbackSlot(
          NewSlot(this, &GoogleGadgetManager::OnUpdateTimer)));
}

bool GoogleGadgetManager::OnUpdateTimer(int timer) {
  GGL_UNUSED(timer);
  UpdateGadgetsMetadata(false);
  return false;
}

bool GoogleGadgetManager::UpdateGadgetsMetadata(bool full_download) {
  if (updating_metadata_)
    return false;
  updating_metadata_ = true;
  full_download_ = full_download;
  last_try_time_ = static_cast<int64_t>(main_loop_->GetCurrentTime());
  global_options_->PutValue(kLastTryTimeOption, Variant(last_try_time_));
  metadata_.UpdateFromServer(
      full_download,
      GetXMLHttpRequestFactory()->CreateXMLHttpRequest(0, GetXMLParser()),
      NewSlot(this, &GoogleGadgetManager::OnUpdateDone));
  return true;
}

void GoogleGadgetManager::OnUpdateDone(bool request_success,
                                       bool parsing_success) {
  updating_metadata_ = false;
  if (request_success) {
    if (parsing_success) {
      LOGI("Successfully updated gadget metadata");
      last_update_time_ = static_cast<int64_t>(main_loop_->GetCurrentTime());
      last_try_time_ = -1;
      retry_timeout_ = 0;
      global_options_->PutValue(kLastTryTimeOption, Variant(last_try_time_));
      global_options_->PutValue(kRetryTimeoutOption,
                                Variant(retry_timeout_));
      global_options_->PutValue(kLastUpdateTimeOption,
                                Variant(last_update_time_));
      ScheduleNextUpdate();

      browser_gadget_->OnCommand (Gadget::CMD_UPDATE_METADATA);
      return;
    }

    LOG("Succeeded to request gadget metadata update, "
        "but failed to parse the result");
    if (!full_download_) {
      // The failed partial update may be because of corrupted cached file,
      // so immediately do a full download now.
      UpdateGadgetsMetadata(true);
      return;
    }
  }

  if (retry_timeout_ == 0) {
    retry_timeout_ = kGadgetsMetadataRetryInterval;
  } else {
    retry_timeout_ = Randomize(std::min(retry_timeout_ * 2,
                                        kGadgetsMetadataRetryMaxInterval));
  }
  global_options_->PutValue(kRetryTimeoutOption, Variant(retry_timeout_));
  LOG("Failed to update gadget metadata. Will retry after %dms",
      retry_timeout_);
  ScheduleNextUpdate();
}

std::string GoogleGadgetManager::GetInstanceGadgetId(int instance_id) {
  std::string key(kInstanceGadgetIdOptionPrefix);
  key += StringPrintf("%d", instance_id);
  std::string result;
  global_options_->GetValue(key.c_str()).ConvertToString(&result);
  return result;
}

void GoogleGadgetManager::SaveInstanceGadgetId(int instance_id,
                                               const char *gadget_id) {
  std::string key(kInstanceGadgetIdOptionPrefix);
  key += StringPrintf("%d", instance_id);
  if (gadget_id && *gadget_id)
    global_options_->PutValue(key.c_str(), Variant(gadget_id));
  else
    global_options_->Remove(key.c_str());
}

void GoogleGadgetManager::SetInstanceStatus(int instance_id, int status) {
  instance_statuses_[instance_id] = status;
  std::string key(kInstanceStatusOptionPrefix);
  key += StringPrintf("%d", instance_id);
  if (status == kInstanceStatusNone)
    global_options_->Remove(key.c_str());
  else
    global_options_->PutValue(key.c_str(), Variant(status));
}

// Trims the instance statuses array by removing trailing empty slots.
void GoogleGadgetManager::TrimInstanceStatuses() {
  int size = static_cast<int>(instance_statuses_.size());
  for (int i = size - 1; i >= 0; i--) {
    if (instance_statuses_[i] != kInstanceStatusNone) {
      if (i < size - 1) {
        instance_statuses_.resize(i + 1);
        global_options_->PutValue(kMaxInstanceIdOption, Variant(i + 1));
      }
      break;
    }
  }
}

void GoogleGadgetManager::ActuallyRemoveInstance(int instance_id,
                                                 bool remove_downloaded_file) {
  SetInstanceStatus(instance_id, kInstanceStatusNone);
  // Remove the options file for this instance.
  OptionsInterface *instance_options =
      CreateOptions(GetGadgetInstanceOptionsName(instance_id).c_str());
  instance_options->DeleteStorage();
  delete instance_options;

  if (remove_downloaded_file) {
    // Don't use GadgetInfo::source to judge if this gadget is a downloaded
    // sidebar gadget, because the gadget may be outdated so no longer exists
    // in plugins.xml.
    std::string gadget_id = GetInstanceGadgetId(instance_id);
    if (!gadget_id.empty() &&
        !GadgetIdIsFileLocation(gadget_id.c_str()) &&
        !GadgetIdIsSystemName(gadget_id.c_str())) {
      // Try best to remove the gadget file, ignoring any errors.
      std::string downloaded_file =
          GetDownloadedGadgetLocation(gadget_id.c_str());
      file_manager_->RemoveFile(downloaded_file.c_str());
    }
  }
  SaveInstanceGadgetId(instance_id, NULL);
}

void GoogleGadgetManager::IncreseAndCheckExpirationScores() {
  int size = static_cast<int>(instance_statuses_.size());
  for (int i = 0; i < size; i++) {
    if (instance_statuses_[i] >= kInstanceStatusInactiveStart) {
      // This is an inactive instance.
      if (instance_statuses_[i] >= kExpirationThreshold - 1) {
        // The expriation score reaches the threshold, actually remove
        // the instance.
        ActuallyRemoveInstance(i, true);
        std::string gadget_id = GetInstanceGadgetId(i);
        global_options_->Remove((kGadgetAddedTimeOptionPrefix +
            gadget_id).c_str());
        global_options_->Remove((kGadgetModuleIdOptionPrefix +
            gadget_id).c_str());
      } else {
        SetInstanceStatus(i, instance_statuses_[i] + 1);
      }
    }
  }
}

// Gets a lowest available instance id for a new instance.
int GoogleGadgetManager::GetNewInstanceId() {
  int size = static_cast<int>(instance_statuses_.size());
  for (int i = 0; i < size; i++) {
    if (instance_statuses_[i] == kInstanceStatusNone)
      return i;
  }

  if (size < kMaxNumGadgetInstances) {
    instance_statuses_.resize(size + 1);
    global_options_->PutValue(kMaxInstanceIdOption, Variant(size));
    return size;
  }

  LOG("Too many gadget instances");
  return -1;
}

bool GoogleGadgetManager::GadgetIdIsFileLocation(const char *gadget_id) {
  return file_manager_->FileExists(gadget_id, NULL);
}

bool GoogleGadgetManager::GadgetIdIsSystemName(const char *gadget_id) {
  return !GetSystemGadgetPath(gadget_id).empty();
}

bool GoogleGadgetManager::InitInstanceOptions(const char *gadget_id,
                                              int instance_id) {
  std::string options_name = GetGadgetInstanceOptionsName(instance_id);
  OptionsInterface *instance_options = CreateOptions(options_name.c_str());

  Variant org_gadget_id =
      instance_options->GetInternalValue(kInstanceGadgetIdOption);

  // Options won't be reused for blank igoogle gadgets and rss gadgets.
  if (strcmp(gadget_id, kIGoogleGadgetName) != 0 &&
      strcmp(gadget_id, kRSSGadgetName) != 0) {
    if (org_gadget_id == Variant(gadget_id)) {
      // The existing options can be reused.
      delete instance_options;
      return true;
    }
  }

  if (org_gadget_id.type() != Variant::TYPE_VOID) {
    // This options file is not belonged to this gadget, delete it.
    instance_options->DeleteStorage();
    delete instance_options;
    // Recreate the options instance.
    instance_options = CreateOptions(options_name.c_str());
  }

  instance_options->PutInternalValue(kInstanceGadgetIdOption,
                                     Variant(gadget_id));
  const GadgetInfo *info = GetGadgetInfo(gadget_id);
  if (info && info->source == SOURCE_PLUGINS_XML) {
    StringMap::const_iterator module_id =
        info->attributes.find(kModuleIDAttrib);
    if (module_id != info->attributes.end()) {
      // Use putValue instead of putDefaultValue in the code below since the
      // gadget may set its own default. Gadget can check if it has been
      // initialized already by checking exists().
      if (module_id->second == kIGoogleModuleID &&
          GetSystemGadgetPath(kIGoogleGadgetName).length()) {
        // Seed URL
        std::string json_url = "\"";
        json_url += gadget_id;
        json_url += "\"";
        Variant url = Variant(JSONString(json_url)); // raw objects
        instance_options->PutValue(kIGoogleURLOption, url);
      } else if (module_id->second == kRSSModuleID &&
                 GetSystemGadgetPath(kRSSGadgetName).length()) {
        // Seed options with URL.
        std::string json_url = "\"";
        json_url += gadget_id;
        json_url += "\"";
        Variant url = Variant(JSONString(json_url)); // raw objects
        instance_options->PutValue(kRSSURLOption, url);
      } else {
        instance_options->DeleteStorage();
        delete instance_options;
        return false;
      }
    }
  }
  instance_options->Flush();
  delete instance_options;
  return true;
}

int GoogleGadgetManager::NewGadgetInstance(const char *gadget_id) {
  DLOG("Adding gadget %s", gadget_id);
  if (!gadget_id || !*gadget_id)
    return -1;

  global_options_->PutValue(
      (std::string(kGadgetAddedTimeOptionPrefix) + gadget_id).c_str(),
      Variant(main_loop_->GetCurrentTime()));

  // First try to find the inactive instance of of this gadget.
  int size = static_cast<int>(instance_statuses_.size());
  for (int i = 0; i < size; i++) {
    if (instance_statuses_[i] >= kInstanceStatusInactiveStart &&
        GetInstanceGadgetId(i) == gadget_id) {
      SetInstanceStatus(i, kInstanceStatusActive);
      active_gadgets_.insert(gadget_id);
      if (!InitInstanceOptions(gadget_id, i))
        return -1;
      if (!new_instance_signal_.HasActiveConnections() ||
          new_instance_signal_(i)) {
#ifdef GGL_USAGE_COLLECTOR
        SendGadgetUsagePing(1, gadget_id);
#endif
        return i;
      } else {
        RemoveGadgetInstanceInternal(i, false);
        return -1;
      }
    }
  }

  // Add a pure new instance.
  int instance_id = GetNewInstanceId();
  if (instance_id < 0) {
    // TODO: Show error message.
    return instance_id;
  }

  if (!InitInstanceOptions(gadget_id, instance_id))
    return -1;

  SetInstanceStatus(instance_id, kInstanceStatusActive);
  SaveInstanceGadgetId(instance_id, gadget_id);
  active_gadgets_.insert(gadget_id);
  if (!new_instance_signal_.HasActiveConnections() ||
      new_instance_signal_(instance_id)) {
#ifdef GGL_USAGE_COLLECTOR
    SendGadgetUsagePing(1, gadget_id);
#endif
    return instance_id;
  }

  RemoveGadgetInstanceInternal(instance_id, false);
  TrimInstanceStatuses();
  return -1;
}

int GoogleGadgetManager::NewGadgetInstanceFromFile(const char *file) {
  return NewGadgetInstance(file);
}

bool GoogleGadgetManager::RemoveGadgetInstanceInternal(int instance_id,
                                                       bool send_ping) {
  if (instance_id == kGoogleGadgetBrowserInstanceId && browser_gadget_) {
    delete browser_gadget_;
    browser_gadget_ = NULL;
    return true;
  }

  int size = static_cast<int>(instance_statuses_.size());
  if (instance_id < 0 || instance_id >= size ||
      instance_statuses_[instance_id] != kInstanceStatusActive)
    return false;

  // Check if this instance is the last instance of this gadget.
  bool is_last_instance = true;
  std::string gadget_id = GetInstanceGadgetId(instance_id);
  for (int i = 0; i < size; i++) {
    if (i != instance_id &&
        instance_statuses_[i] == kInstanceStatusActive &&
        GetInstanceGadgetId(i) == gadget_id) {
      is_last_instance = false;
      break;
    }
  }

  IncreseAndCheckExpirationScores();
  if (is_last_instance) {
    // Only change status to inactive for the last instance of a gadget.
    SetInstanceStatus(instance_id, kInstanceStatusInactiveStart);
    active_gadgets_.erase(gadget_id);
  } else {
    // Actually remove the instance.
    ActuallyRemoveInstance(instance_id, false);
  }
  TrimInstanceStatuses();
#ifdef GGL_USAGE_COLLECTOR
  if (send_ping)
    SendGadgetUsagePing(2, gadget_id.c_str());
#endif
  remove_instance_signal_(instance_id);
  return true;
}

bool GoogleGadgetManager::RemoveGadgetInstance(int instance_id) {
  return RemoveGadgetInstanceInternal(instance_id, true);
}

void GoogleGadgetManager::UpdateGadgetInstances(const char *gadget_id) {
  if (!gadget_id || !*gadget_id)
    return;

  int size = static_cast<int>(instance_statuses_.size());
  for (int i = 0; i < size; i++) {
    if (instance_statuses_[i] == kInstanceStatusActive &&
        GetInstanceGadgetId(i) == gadget_id) {
      if (update_instance_signal_.HasActiveConnections()) {
        update_instance_signal_(i);
      } else {
        remove_instance_signal_(i);
        new_instance_signal_(i);
      }
    }
  }
}

std::string GoogleGadgetManager::GetGadgetInstanceOptionsName(int instance_id) {
  return StringPrintf("gadget-%d", instance_id);
}

bool GoogleGadgetManager::EnumerateGadgetInstances(Slot1<bool, int> *callback) {
  ASSERT(callback);
  int size = static_cast<int>(instance_statuses_.size());
  for (int i = 0; i < size; i++) {
    if (instance_statuses_[i] == kInstanceStatusActive &&
        !(*callback)(i)) {
      delete callback;
      return false;
    }
  }
  delete callback;
  return true;
}

class AddedTimeUpdater {
 public:
  AddedTimeUpdater(GadgetInfoMap *map) : map_(map) { }
  bool Callback(const char *name, const Variant &value, bool encrypted) {
    GGL_UNUSED(encrypted);
    if (strncmp(name, kGadgetAddedTimeOptionPrefix,
                arraysize(kGadgetAddedTimeOptionPrefix) - 1) == 0) {
      std::string gadget_id(name);
      gadget_id.erase(0, arraysize(kGadgetAddedTimeOptionPrefix) - 1);
      GadgetInfoMap::iterator it = map_->find(gadget_id);
      if (it != map_->end()) {
        int64_t time = 0;
        value.ConvertToInt64(&time);
        it->second.accessed_date = static_cast<uint64_t>(time);
      } else {
        // The gadget doesn't exist, so remove the options item.
        options_to_remove_.push_back(name);
      }
    }
    return true;
  }
  GadgetInfoMap *map_;
  std::vector<std::string> options_to_remove_;
};

const GadgetInfoMap &GoogleGadgetManager::GetAllGadgetInfo() {
  GadgetInfoMap *map = metadata_.GetAllGadgetInfo();
  AddedTimeUpdater updater(map);
  global_options_->EnumerateItems(
      NewSlot(&updater, &AddedTimeUpdater::Callback));

  // Remove the options items for gadgets which no longer exist.
  for (std::vector<std::string>::const_iterator it =
           updater.options_to_remove_.begin();
       it != updater.options_to_remove_.end(); ++it) {
    global_options_->Remove(it->c_str());
  }
  return *map;
}

const GadgetInfo *GoogleGadgetManager::GetGadgetInfo(const char *gadget_id) {
  if (!gadget_id || !*gadget_id)
    return NULL;

  GadgetInfoMap *map = metadata_.GetAllGadgetInfo();
  GadgetInfoMap::const_iterator it = map->find(gadget_id);
  if (it != map->end())
    return &it->second;

  if (GadgetIdIsFileLocation(gadget_id)) {
    // Ensure metadata of the local gadget file is loaded.
    return metadata_.AddLocalGadgetInfo(
        file_manager_->GetFullPath(gadget_id).c_str());
  }
  return NULL;
}

const GadgetInfo *GoogleGadgetManager::GetGadgetInfoOfInstance(
    int instance_id) {
  std::string gadget_id = GetInstanceGadgetId(instance_id);
  return gadget_id.empty() ? NULL : GetGadgetInfo(gadget_id.c_str());
}

bool GoogleGadgetManager::GadgetHasInstance(const char *gadget_id) {
  if (!gadget_id || !*gadget_id)
    return false;

  return active_gadgets_.find(gadget_id) != active_gadgets_.end();
}

bool GoogleGadgetManager::NeedDownloadOrUpdateGadget(const char *gadget_id,
                                                     bool failure_result) {
  if (!gadget_id || !*gadget_id)
    return false;

  const GadgetInfo *gadget_info = GetGadgetInfo(gadget_id);
  if (!gadget_info) // This should not happen.
    return failure_result;
  if (gadget_info->source != SOURCE_PLUGINS_XML)
    return false;

  StringMap::const_iterator attr_it = gadget_info->attributes.find("type");
  if (attr_it != gadget_info->attributes.end() &&
      attr_it->second != "sidebar") {
    // We only download desktop gadgets.
    return false;
  }

  std::string path(GetDownloadedGadgetLocation(gadget_id));
  if (file_manager_->GetLastModifiedTime(path.c_str()) <
      gadget_info->updated_date)
    return true;

  std::string full_path = file_manager_->GetFullPath(path.c_str());
  if (full_path.empty()) // This should not happen.
    return failure_result;
  StringMap manifest;
  if (!Gadget::GetGadgetManifest(full_path.c_str(), &manifest))
    return failure_result;

  std::string local_version = manifest[kManifestVersion];
  attr_it = gadget_info->attributes.find("version");
  if (attr_it != gadget_info->attributes.end()) {
    std::string remote_version = attr_it->second;
    int compare_result;
    if (CompareVersion(local_version.c_str(), remote_version.c_str(),
                       &compare_result) &&
        compare_result < 0) {
      return true;
    }
  }
  return false;
}

std::string GoogleGadgetManager::GetDownloadedGadgetLocation(
    const char *gadget_id) {
  ASSERT(!GadgetIdIsFileLocation(gadget_id) &&
         !GadgetIdIsSystemName(gadget_id));
  std::string path(kDownloadedGadgetsDir);
  path += MakeGoodFileName(gadget_id);
  path += kGadgetFileSuffix;
  return path;
}

bool GoogleGadgetManager::GetGadgetDefaultPermissions(
    int instance_id, Permissions *permissions) {
  ASSERT(permissions);

  std::string path = GetGadgetInstancePath(instance_id);
  const GadgetInfo *info = GetGadgetInfoOfInstance(instance_id);
  StringMap manifest;
  if (path.length() && info &&
      Gadget::GetGadgetManifest(path.c_str(), &manifest)) {
    *permissions = Permissions();
    Gadget::GetGadgetRequiredPermissions(&manifest, permissions);

    if (info->source == SOURCE_BUILTIN) {
      // built-in gadgets are absolutely trusted.
      permissions->SetGranted(Permissions::ALL_ACCESS, true);
    } else if (info->source == SOURCE_PLUGINS_XML) {
      // FIXME:
      // Trusts gadgets created by Google for now, until they are
      // all upgraded to make use of <permissions/> API.
      StringMap::const_iterator it = info->attributes.find("category");
      if (it != info->attributes.end()) {
        std::string category = ',' + it->second + ',';
        if (category.find(",google,") != category.npos)
          permissions->GrantAllRequired();
      }
    }
    return true;
  }
  return false;
}

bool GoogleGadgetManager::GetGadgetInstanceInfo(
    int instance_id, const char *locale,
    std::string *author, std::string *download_url,
    std::string *title, std::string *description) {
  const GadgetInfo *info = GetGadgetInfoOfInstance(instance_id);
  if (info == NULL)
    return false;

  std::string locale_str = locale ? locale : GetSystemLocaleName();
  locale_str = ToLower(locale_str);
  StringMap::const_iterator it;
  if (author) {
    it = info->attributes.find("author");
    *author = it == info->attributes.end() ? std::string() : it->second;
  }
  if (download_url) {
    it = info->attributes.find("download_url");
    *download_url = it == info->attributes.end() ? std::string() : it->second;
  }

  if (title) {
    it = info->titles.find(locale_str);
    if (it == info->titles.end())
      it = info->titles.find("en");
    if (it == info->titles.end()) {
      it = info->attributes.find("name");
      *title = it == info->attributes.end() ? std::string() : it->second;
    } else {
      *title = it->second;
    }
  }
  if (description) {
    it = info->descriptions.find(ToLower(locale_str));
    if (it == info->descriptions.end())
      it = info->descriptions.find("en");
    if (it == info->descriptions.end()) {
      it = info->attributes.find("product_summary");
      *description = it == info->attributes.end() ? std::string() : it->second;
    } else {
      *description = it->second;
    }
  }
  return true;
}

std::string GoogleGadgetManager::GetGadgetInstanceFeedbackURL(int instance_id) {
  const GadgetInfo *info = GetGadgetInfoOfInstance(instance_id);

  if (!info)
    return std::string();

  // If the gadget is not from plugins.xml, try to find it in plugins.xml by
  // matching guid.
  if (info->source != SOURCE_PLUGINS_XML) {
    StringMap::const_iterator guid = info->attributes.find("guid");
    if (guid != info->attributes.end()) {
      const GadgetInfo *new_info = GetGadgetInfo(guid->second.c_str());
      if (new_info && new_info->source == SOURCE_PLUGINS_XML &&
          new_info->id == guid->second) {
        info = new_info;
      }
    }
  }

  // Only gadgets from plugins.xml have feedback url.
  if (info->source != SOURCE_PLUGINS_XML)
    return std::string();

  bool is_desktop = true;
  StringMap::const_iterator it;
  it = info->attributes.find(kModuleIDAttrib);
  if (it != info->attributes.end()) {
    // Only igoogle gadgets have feedback url. RSS feeds don't have.
    if (it->second == kIGoogleModuleID)
      is_desktop = false;
    else
      return std::string();
  }

  it = info->attributes.find(is_desktop ? "id" : "download_url");
  if (it == info->attributes.end())
    return std::string();

  return StringPrintf(
      is_desktop ? kGadgetFeedbackURLDesktop : kGadgetFeedbackURLIGoogle,
      it->second.c_str(), GetSystemLocaleName().c_str());
}

Connection *GoogleGadgetManager::ConnectOnNewGadgetInstance(
    Slot1<bool, int> *callback) {
  return new_instance_signal_.Connect(callback);
}

Connection *GoogleGadgetManager::ConnectOnRemoveGadgetInstance(
    Slot1<void, int> *callback) {
  return remove_instance_signal_.Connect(callback);
}

Connection *GoogleGadgetManager::ConnectOnUpdateGadgetInstance(
    Slot1<void, int> *callback) {
  return update_instance_signal_.Connect(callback);
}

void GoogleGadgetManager::SaveThumbnailToCache(const char *thumbnail_url,
                                               const std::string &data) {
  if (!thumbnail_url || !*thumbnail_url || data.empty())
    return;

  std::string path(kThumbnailCacheDir);
  path += MakeGoodFileName(thumbnail_url);
  file_manager_->WriteFile(path.c_str(), data, true);
}

uint64_t GoogleGadgetManager::GetThumbnailCachedTime(
    const char *thumbnail_url) {
  if (!thumbnail_url || !*thumbnail_url)
    return 0;

  std::string path(kThumbnailCacheDir);
  path += MakeGoodFileName(thumbnail_url);
  return file_manager_->GetLastModifiedTime(path.c_str());
}

std::string GoogleGadgetManager::LoadThumbnailFromCache(
    const char *thumbnail_url) {
  if (!thumbnail_url || !*thumbnail_url)
    return std::string();

  std::string path(kThumbnailCacheDir);
  path += MakeGoodFileName(thumbnail_url);
  std::string data;
  if (file_manager_->ReadFile(path.c_str(), &data))
    return data;
  return std::string();
}

// Define TEST_UPDATING to test gadget updating. All installed gadgets are
// treated updatable and the gadget will always be downloaded.
// #define TEST_UPDATING

bool GoogleGadgetManager::NeedDownloadGadget(const char *gadget_id) {
#ifdef TEST_UPDATING
  return true;
#else
  return NeedDownloadOrUpdateGadget(gadget_id, true);
#endif
}

bool GoogleGadgetManager::NeedUpdateGadget(const char *gadget_id) {
  return GadgetHasInstance(gadget_id)
#ifndef TEST_UPDATING
         && NeedDownloadOrUpdateGadget(gadget_id, false)
#endif
         ;
}

bool GoogleGadgetManager::SaveGadget(const char *gadget_id,
                                     const std::string &data) {
  const GadgetInfo *gadget_info = GetGadgetInfo(gadget_id);
  if (!gadget_info) // This should not happen.
    return false;

  StringMap::const_iterator attr_it = gadget_info->attributes.find("checksum");
  if (attr_it != gadget_info->attributes.end()) {
    std::string required_checksum;
    std::string actual_checksum;
    if (!WebSafeDecodeBase64(attr_it->second.c_str(), &required_checksum) ||
        !GenerateSHA1(data, &actual_checksum) ||
        actual_checksum != required_checksum) {
      LOG("Checksum mismatch for %s", gadget_id);
      // This checksum mismatch may be caused by an old version of plugins.xml,
      // So immediately update the metadata to ensure it is the latest.
      UpdateGadgetsMetadata(true);
      return false;
    }
    DLOG("Checksum OK %s", gadget_id);
  }

  std::string location(GetDownloadedGadgetLocation(gadget_id));
  if (!file_manager_->WriteFile(location.c_str(), data, true))
    return false;

  UpdateGadgetInstances(gadget_id);
  return true;
}

std::string GoogleGadgetManager::GetGadgetPath(const char *gadget_id) {
  std::string result = GetSystemGadgetPath(gadget_id);
  if (!result.empty()) {
    // This is a built-in gadget.
    return result;
  }

  if (GadgetIdIsFileLocation(gadget_id)) {
    // This is a gadget added from local gadget file/directory.
    return file_manager_->GetFullPath(gadget_id);
  }

  if (!HasValidURLPrefix(gadget_id)) {
    // This is a normal gadget published in plugins.xml and was downloaded.
    return file_manager_->GetFullPath(
        GetDownloadedGadgetLocation(gadget_id).c_str());
  }

  std::string module_id;
  std::string key(kGadgetModuleIdOptionPrefix);
  key += gadget_id;
  global_options_->GetValue(key.c_str()).ConvertToString(&module_id);
  if (module_id.empty()) {
      const GadgetInfo *info = GetGadgetInfo(gadget_id);
      if (!info) {
        // This gadget has no metadata, maybe because it was removed from
        // plugins.xml, or current plugins.xml is not complete. Still allow it
        // to be opened.
        return file_manager_->GetFullPath(
            GetDownloadedGadgetLocation(gadget_id).c_str());
      }

      result.clear();
      StringMap::const_iterator module_id_it = info->attributes.find(kModuleIDAttrib);
      if (module_id_it != info->attributes.end())
        module_id = module_id_it->second;
  }

  if (module_id == kRSSModuleID) {
    global_options_->PutValue(key.c_str(), Variant(module_id));
    return GetSystemGadgetPath(kRSSGadgetName);
  }
  if (module_id == kIGoogleModuleID) {
    global_options_->PutValue(key.c_str(), Variant(module_id));
    return GetSystemGadgetPath(kIGoogleGadgetName);
  }

  return file_manager_->GetFullPath(
      GetDownloadedGadgetLocation(gadget_id).c_str());
}

std::string GoogleGadgetManager::GetGadgetInstancePath(int instance_id) {
  std::string gadget_id = GetInstanceGadgetId(instance_id);
  return gadget_id.empty() ? std::string() : GetGadgetPath(gadget_id.c_str());
}

class ScriptableGadgetInfo : public ScriptableHelperDefault {
 public:
  DEFINE_CLASS_ID(0x61fde0b5d5b94ab4, ScriptableInterface);

  ScriptableGadgetInfo(const GadgetInfo &info)
      // Must make a copy here because the info may be unavailable when
      // background update runs.
      : info_(info) {
    RegisterConstant("id", info_.id);
    RegisterConstant("source", info_.source);
    RegisterConstant("attributes", NewScriptableMap(info_.attributes));
    RegisterConstant("titles", NewScriptableMap(info_.titles));
    RegisterConstant("descriptions", NewScriptableMap(info_.descriptions));
    RegisterConstant("updated_date", Date(info_.updated_date));
    RegisterConstant("accessed_date", Date(info_.accessed_date));
  }

  // Allow the script to add new script properties to this object.
  virtual bool IsStrict() const { return false; }

  GadgetInfo info_;
};

// Provides utility function for the gadget browser gadget.
class GoogleGadgetManager::GadgetBrowserScriptUtils
    : public ScriptableHelperDefault {
 public:
  DEFINE_CLASS_ID(0x0659826090ca44b0, ScriptableInterface);

  GadgetBrowserScriptUtils(GoogleGadgetManager *gadget_manager)
      : gadget_manager_(gadget_manager) {
    ASSERT(gadget_manager_);
    RegisterProperty("gadgetMetadata",
        NewSlot(this, &GadgetBrowserScriptUtils::GetGadgetMetadata), NULL);
    RegisterMethod("loadThumbnailFromCache",
        NewSlot(this, &GadgetBrowserScriptUtils::LoadThumbnailFromCache));
    RegisterMethod("getThumbnailCachedDate",
        NewSlot(this, &GadgetBrowserScriptUtils::GetThumbnailCachedDate));
    RegisterMethod("saveThumbnailToCache",
        NewSlot(this, &GadgetBrowserScriptUtils::SaveThumbnailToCache));
    RegisterMethod("needDownloadGadget",
        NewSlot(gadget_manager_, &GoogleGadgetManager::NeedDownloadGadget));
    RegisterMethod("needUpdateGadget",
        NewSlot(gadget_manager_, &GoogleGadgetManager::NeedUpdateGadget));
    RegisterMethod("saveGadget",
        NewSlot(this, &GadgetBrowserScriptUtils::SaveGadget));
    RegisterMethod("addGadget",
        NewSlot(gadget_manager_, &GoogleGadgetManager::NewGadgetInstance));
  }

  ~GadgetBrowserScriptUtils() {
  }

  ScriptableArray *GetGadgetMetadata() {
    ScriptableArray *array = new ScriptableArray();
    // Iterate all instances to refresh metadata for local gadgets.
    int size = static_cast<int>(gadget_manager_->instance_statuses_.size());
    for (int i = 0; i < size; ++i)
      gadget_manager_->GetGadgetInfoOfInstance(i);

    const GadgetInfoMap &map = gadget_manager_->GetAllGadgetInfo();
    for (GadgetInfoMap::const_iterator it = map.begin();
         it != map.end(); ++it) {
      const GadgetInfo &info = it->second;
      if (info.source != SOURCE_PLUGINS_XML) {
        // Check if the local or builtin gadget is shadowed by a gadget from
        // plugins.xml with the same uuid. If the gadget is shadowed, it won't
        // be shown in the gadget browser.
        StringMap::const_iterator uuid_it = info.attributes.find("uuid");
        if (uuid_it != info.attributes.end() &&
            map.find(uuid_it->second) != map.end()) {
          DLOG("Local or builtin gadget %s is shadowed by a gadget from"
               "plugins.xml with uuid %s",
               info.id.c_str(), uuid_it->second.c_str());
          continue;
        }
      }
      array->Append(Variant(new ScriptableGadgetInfo(it->second)));
    }
    return array;
  }

  void SaveThumbnailToCache(const char *thumbnail_url,
                            ScriptableBinaryData *image_data) {
    if (thumbnail_url && image_data)
      gadget_manager_->SaveThumbnailToCache(thumbnail_url, image_data->data());
  }

  ScriptableBinaryData *LoadThumbnailFromCache(const char *thumbnail_url) {
    std::string data = gadget_manager_->LoadThumbnailFromCache(thumbnail_url);
    return data.empty() ? NULL : new ScriptableBinaryData(data);
  }

  Date GetThumbnailCachedDate(const char *thumbnail_url) {
    return Date(gadget_manager_->GetThumbnailCachedTime(thumbnail_url));
  }

  bool SaveGadget(const char *gadget_id, ScriptableBinaryData *data) {
    if (gadget_id && data)
      return gadget_manager_->SaveGadget(gadget_id, data->data());
    return false;
  }

  static bool Register(GoogleGadgetManager *manager,
                       ScriptContextInterface *script_context) {
    ASSERT(script_context);
    if (script_context) {
      GadgetBrowserScriptUtils *utils = new GadgetBrowserScriptUtils(manager);
      if (!script_context->AssignFromNative(NULL, NULL, "gadgetBrowserUtils",
                                            Variant(utils))) {
        LOG("Failed to register gadgetBrowserUtils.");
        return false;
      }
      return true;
    }
    return false;
  }
  GoogleGadgetManager *gadget_manager_;
};

void GoogleGadgetManager::ShowGadgetBrowserDialog(HostInterface *host) {
  if (browser_gadget_) {
    if (host != browser_gadget_->GetHost()) {
      delete browser_gadget_;
      browser_gadget_ = NULL;
    }
  }

  if (!browser_gadget_) {
    Permissions permissions;
    permissions.SetGranted(Permissions::ALL_ACCESS, true);
    Gadget::SaveGadgetInitialPermissions(kGoogleGadgetBrowserOptionsName,
                                         permissions);
    browser_gadget_ =
        new Gadget(host,
                   GetSystemGadgetPath(kGoogleGadgetBrowserName).c_str(),
                   kGoogleGadgetBrowserOptionsName,
                   kGoogleGadgetBrowserInstanceId,
                   permissions, Gadget::DEBUG_CONSOLE_DISABLED);

    if (browser_gadget_ && browser_gadget_->IsValid()) {
      View *main_view = browser_gadget_->GetMainView();
      main_view->ConnectOnCloseEvent(
          NewSlot(&metadata_, &GadgetsMetadata::FreeMemory));
      GadgetBrowserScriptUtils::Register(this, main_view->GetScriptContext());

    }
  }

  if (browser_gadget_ && browser_gadget_->IsValid()) {
    OptionsInterface* opt = browser_gadget_->GetOptions();
    opt->PutInternalValue ("main_view_x", Variant(0));
    //code in gadgets.cc will ensure we're in screen...
    opt->PutInternalValue ("main_view_y", Variant(10000));

    browser_gadget_->ShowMainView();
  } else {
    delete browser_gadget_;
    browser_gadget_ = NULL;
    LOG("Failed to load Google Gadget Browser.");
  }
}

void GoogleGadgetManager::ScheduleDailyPing() {
  daily_ping_timer_ = main_loop_->AddTimeoutWatch(
      kDailyPingIntervalBase + rand() % (kDailyPingIntervalBase / 10),
      new WatchCallbackSlot(NewSlot(this, &GoogleGadgetManager::OnDailyPing)));
}

bool GoogleGadgetManager::OnFirstDailyPing(int timer) {
  if (OnDailyPing(timer))
    ScheduleDailyPing();
  return false;
}

bool GoogleGadgetManager::OnDailyPing(int timer) {
<<<<<<< HEAD
=======
  GGL_UNUSED(timer);
>>>>>>> a861a43c
  global_options_->PutValue(kLastDailyPingTimeOption,
                            Variant(main_loop_->GetCurrentTime()));
#ifdef GGL_USAGE_COLLECTOR
  ASSERT(collector_);
  collector_->ReportUsage();
#endif
  int64_t last_weekly_time = 0;
  global_options_->GetValue(kLastWeeklyPingTimeOption).ConvertToInt64(
      &last_weekly_time);
  int64_t current_time = static_cast<int64_t>(main_loop_->GetCurrentTime());
  if (current_time > last_weekly_time + kWeeklyPingIntervalBase) {
#ifdef GGL_USAGE_COLLECTOR
    // Report gadget usage weekly.
    int size = static_cast<int>(instance_statuses_.size());
    for (int i = 0; i < size; i++) {
      if (instance_statuses_[i] == kInstanceStatusActive)
        SendGadgetUsagePing(0, GetInstanceGadgetId(i).c_str());
    }
#endif
    global_options_->PutValue(kLastWeeklyPingTimeOption, Variant(current_time));
  } else if (current_time < last_weekly_time) {
    // In case of options data error or timer error.
    global_options_->PutValue(kLastWeeklyPingTimeOption, Variant(current_time));
  }
  return true;
}

#ifdef GGL_USAGE_COLLECTOR
void GoogleGadgetManager::SendGadgetUsagePing(int type, const char *gadget_id) {
  if (!collector_)
    return;

  const GadgetInfo *info = GetGadgetInfo(gadget_id);
  if (info &&
      (info->source == SOURCE_PLUGINS_XML || info->source == SOURCE_BUILTIN)) {
    // Don't send usage pings for local gadgets.
    std::string version;
    StringMap::const_iterator it = info->attributes.find("version");
    if (it != info->attributes.end())
      version = it->second;

    // Generate a human-readable gadget label.
    std::string gadget_label;
    it = info->attributes.find("id");
    if (it != info->attributes.end()) {
      gadget_label = it->second;
      gadget_label += '-';
    }
    gadget_label += gadget_id;
    gadget_label = MakeGoodFileName(gadget_label.c_str());

    switch (type) {
      case 0:
        collector_->ReportGadgetUsage(gadget_label.c_str(), version.c_str());
        break;
      case 1:
        collector_->ReportGadgetInstall(gadget_label.c_str(), version.c_str());
        break;
      case 2:
        collector_->ReportGadgetUninstall(gadget_label.c_str(),
                                          version.c_str());
        break;
    }
  }
}
#endif

} // namespace google
} // namespace ggadget<|MERGE_RESOLUTION|>--- conflicted
+++ resolved
@@ -1193,10 +1193,7 @@
 }
 
 bool GoogleGadgetManager::OnDailyPing(int timer) {
-<<<<<<< HEAD
-=======
   GGL_UNUSED(timer);
->>>>>>> a861a43c
   global_options_->PutValue(kLastDailyPingTimeOption,
                             Variant(main_loop_->GetCurrentTime()));
 #ifdef GGL_USAGE_COLLECTOR
