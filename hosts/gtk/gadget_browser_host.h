/*
  Copyright 2008 Google Inc.

  Licensed under the Apache License, Version 2.0 (the "License");
  you may not use this file except in compliance with the License.
  You may obtain a copy of the License at

       http://www.apache.org/licenses/LICENSE-2.0

  Unless required by applicable law or agreed to in writing, software
  distributed under the License is distributed on an "AS IS" BASIS,
  WITHOUT WARRANTIES OR CONDITIONS OF ANY KIND, either express or implied.
  See the License for the specific language governing permissions and
  limitations under the License.
*/

#ifndef HOSTS_GTK_GADGET_BROWSER_HOST_H__
#define HOSTS_GTK_GADGET_BROWSER_HOST_H__

#include <ggadget/gadget_consts.h>
#include <ggadget/host_interface.h>
#include <ggadget/gtk/single_view_host.h>
#include <ggadget/gtk/utilities.h>


namespace hosts {
namespace gtk {
extern GtkWidget* g_get_last_hidden_ctrl_win();

// A special Host for Gadget browser to show browser in a decorated window.
class GadgetBrowserHost : public ggadget::HostInterface {
 public:
  GadgetBrowserHost(ggadget::HostInterface *owner, int view_debug_mode)
    : owner_(owner), view_debug_mode_(view_debug_mode) {
  }
  virtual ViewHostInterface *NewViewHost(Gadget *,
                                         ViewHostInterface::Type type) {
    int flags = ggadget::gtk::SingleViewHost::WM_MANAGEABLE |
                ggadget::gtk::SingleViewHost::REMOVE_ON_CLOSE |
                ggadget::gtk::SingleViewHost::RECORD_STATES;
    return new ggadget::gtk::SingleViewHost(type, 1.0, flags, view_debug_mode_);
  }
  virtual Gadget *LoadGadget(const char *path, const char *options_name,
                             int instance_id, bool show_debug_console) {
    return owner_->LoadGadget(path, options_name, instance_id,
                              show_debug_console);
  }
  virtual void RemoveGadget(Gadget *gadget, bool save_data) {
    GGL_UNUSED(save_data);
    ggadget::GetGadgetManager()->RemoveGadgetInstance(gadget->GetInstanceID());
    g_timeout_add (100, (GSourceFunc)GadgetBrowserHost::cb_show_ctrl_win, NULL);
  }
  virtual bool LoadFont(const char *filename) {
    return owner_->LoadFont(filename);
  }
  virtual void ShowGadgetDebugConsole(Gadget *) {}
  virtual int GetDefaultFontSize() { return ggadget::kDefaultFontSize; }
  virtual bool OpenURL(const Gadget *gadget, const char *url) {
    return owner_->OpenURL(gadget, url);
  }
  virtual void Exit() {
    owner_->Exit();
  }
<<<<<<< HEAD
  static gboolean cb_show_ctrl_win (gpointer data) {
    GtkWidget* win = g_get_last_hidden_ctrl_win ();
    if (win) {
      gtk_widget_show_all (win);
    }
    return FALSE;
  }
=======
>>>>>>> a861a43c
 private:
  ggadget::HostInterface *owner_;
  int view_debug_mode_;
};

} // namespace gtk
} // namespace hosts

#endif // HOSTS_GTK_GADGET_BROWSER_HOST_H__<|MERGE_RESOLUTION|>--- conflicted
+++ resolved
@@ -61,16 +61,6 @@
   virtual void Exit() {
     owner_->Exit();
   }
-<<<<<<< HEAD
-  static gboolean cb_show_ctrl_win (gpointer data) {
-    GtkWidget* win = g_get_last_hidden_ctrl_win ();
-    if (win) {
-      gtk_widget_show_all (win);
-    }
-    return FALSE;
-  }
-=======
->>>>>>> a861a43c
  private:
   ggadget::HostInterface *owner_;
   int view_debug_mode_;
