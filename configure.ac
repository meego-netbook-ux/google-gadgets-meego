#
# Copyright 2008 Google Inc.
#
# Licensed under the Apache License, Version 2.0 (the "License");
# you may not use this file except in compliance with the License.
# You may obtain a copy of the License at
#
#      http://www.apache.org/licenses/LICENSE-2.0
#
# Unless required by applicable law or agreed to in writing, software
# distributed under the License is distributed on an "AS IS" BASIS,
# WITHOUT WARRANTIES OR CONDITIONS OF ANY KIND, either express or implied.
# See the License for the specific language governing permissions and
# limitations under the License.
#

# Process this file with autoconf to produce a configure script

# Specifies:
#  Package name
#  Version
#  Bug report address
AC_INIT([google-gadgets-for-linux],
        [0.11.2],
        [google-gadgets-for-linux-dev@googlegroups.com])

# Requires autoconf version >= 2.50
AC_PREREQ([2.50])

# Specifies a source file in the source directory.
AC_CONFIG_SRCDIR([ggadget/common.h])

# Tells autoconf where to find necessary build scripts and macros.
AC_CONFIG_AUX_DIR([autotools])
AC_CONFIG_MACRO_DIR([autotools])


# Save the user defined CFLAGS and CXXFLAGS, then restore them later.
# So that the value set by AC_PROG_CC and AC_PROG_CXX won't be used,
# even if they are empty.
ggl_save_CFLAGS=$CFLAGS
ggl_save_CPPFLAGS=$CPPFLAGS
ggl_save_CXXFLAGS=$CXXFLAGS
ggl_save_LDFLAGS=$LDFLAGS

###########################################################
##          Some definitions of Version macros.          ##
###########################################################

# Version numbers of Google Gadgets for Linux package.
GGL_MAJOR_VERSION=0
GGL_MINOR_VERSION=11
GGL_MICRO_VERSION=2

GGL_VERSION_UNQUOTED="$GGL_MAJOR_VERSION.$GGL_MINOR_VERSION.$GGL_MICRO_VERSION"
GGL_VERSION="\"$GGL_VERSION_UNQUOTED\""

AC_SUBST(GGL_MAJOR_VERSION)
AC_SUBST(GGL_MINOR_VERSION)
AC_SUBST(GGL_MICRO_VERSION)
AC_SUBST(GGL_VERSION_UNQUOTED)
AC_SUBST(GGL_VERSION)


# libtool versioning for libggadget

# Increment if the interface has additions, changes, removals.
LIBGGADGET_CURRENT=0

# Increment any time the source changes; set to 0 if you increment
# LIBGGADGET_CURRENT
LIBGGADGET_REVISION=0

# Increment if any interfaces have been added; set to 0
# if any interfaces have been removed. removal has
# precedence over adding, so set to 0 if both happened.
LIBGGADGET_AGE=0

LIBGGADGET_VERSION=$LIBGGADGET_CURRENT:$LIBGGADGET_REVISION:$LIBGGADGET_AGE

AC_SUBST(LIBGGADGET_CURRENT)
AC_SUBST(LIBGGADGET_REVISION)
AC_SUBST(LIBGGADGET_AGE)
AC_SUBST(LIBGGADGET_VERSION)

# Define a string for the earliest version that this release has
# binary compatibility with. This is used for module locations.
#
LIBGGADGET_BINARY_VERSION_UNQUOTED="1.0.0"
LIBGGADGET_BINARY_VERSION="\"$LIBGGADGET_BINARY_VERSION_UNQUOTED\""
AC_SUBST(LIBGGADGET_BINARY_VERSION_UNQUOTED)
AC_SUBST(LIBGGADGET_BINARY_VERSION)

# This string is used in auto update request. It should be updated to the
# time of a release build is made. Its format is yymmdd-HHMMSS.
GGL_VERSION_TIMESTAMP="\"100127-000000\""
AC_SUBST(GGL_VERSION_TIMESTAMP)

# Define the version of Google Desktop Gadget API that this release supports.
GGL_API_MAJOR_VERSION=5
GGL_API_MINOR_VERSION=8
GGL_API_VERSION_UNQUOTED="$GGL_API_MAJOR_VERSION.$GGL_API_MINOR_VERSION.0.0"
GGL_API_VERSION="\"$GGL_API_VERSION_UNQUOTED\""
AC_SUBST(GGL_API_MAJOR_VERSION)
AC_SUBST(GGL_API_MINOR_VERSION)
AC_SUBST(GGL_API_VERSION_UNQUOTED)
AC_SUBST(GGL_API_VERSION)

# Define a string for the earliest version that this release cannot
# coexist with. This is used for directory hierarchies.
#
GGL_EPOCH=-1.0
AC_SUBST(GGL_EPOCH)

GGL_BASE_DIR=google-gadgets
AC_SUBST(GGL_BASE_DIR)

# Check build and host system types
AC_CANONICAL_BUILD
AC_CANONICAL_HOST

GETTEXT_PACKAGE=ggl
AC_SUBST(GETTEXT_PACKAGE)
AC_DEFINE_UNQUOTED([GETTEXT_PACKAGE],
                   ["$GETTEXT_PACKAGE"],
                   [Name of default gettext domain])

IT_PROG_INTLTOOL([0.34.90])

###########################################################
##                      Config options.                  ##
###########################################################

# Host conditions.
build_gtk_host=yes
build_qt_host=yes

# Library conditions.
build_libggadget_dbus=yes
build_libggadget_gtk=yes
build_libggadget_npapi=yes
build_libggadget_qt=yes

# Extension conditions.
build_usage_collector=yes
build_curl_xml_http_request=yes
build_dbus_script_class=yes
# default_framework will always be built.
# default_options will always be built.
# google_gadget_manager will always be built.
build_gst_audio_framework=yes
build_gst_video_element=yes
build_gtk_edit_element=yes
build_gtk_flash_element=yes
build_gtk_system_framework=yes
build_gtkmoz_browser_element=yes
build_libxml2_xml_parser=yes
# linux_system_framework will only be enabled for Linux system.
build_linux_system_framework=no
build_qt_edit_element=yes
build_qt_script_runtime=yes
build_qt_system_framework=yes
build_qt_xml_http_request=yes
build_qtwebkit_browser_element=yes
build_smjs_script_runtime=yes
build_webkit_script_runtime=yes
build_gtkwebkit_browser_element=yes
build_soup_xml_http_request=yes

# moblin specific
build_moblin_panel=yes

#================ compile options ==============
AC_ARG_ENABLE([debug],
              AS_HELP_STRING([--enable-debug], [enable debug]),
              [enable_debug=$enableval],
              [enable_debug=no])

AC_ARG_ENABLE([werror],
              AS_HELP_STRING([--disable-werror],
                             [Don't make all compile warnings into errors.]),
              [use_werror=$withval],
              [use_werror=yes])

AC_ARG_ENABLE([stack-protector],
              AS_HELP_STRING([--disable-stack-protector],
                             [Disable stack protector.]),
              [enable_stack_protector=$enableval],
              [enable_stack_protector=yes])

#================ with options =================
AC_ARG_WITH([oem-brand],
            AC_HELP_STRING([--with-oem-brand=code],
                           [Specify the OEM brand code.]),
            [ggl_oem_brand=$withval],
            [ggl_oem_brand=""])

AC_ARG_WITH([memcheck-command],
            AS_HELP_STRING([--with-memcheck-command=CMD],
                [Specify a memory check command for running unit tests.]),
            [memcheck_command=$withval],
            [memcheck_command=""])

AC_ARG_WITH([gst-audio-sink],
            AS_HELP_STRING([--with-gst-audio-sink=audiosink],
                [Use a specified audiosink instead of autoaudiosink.]),
            [default_gst_audio_sink=$withval],
            [default_gst_audio_sink="autoaudiosink"])

AC_ARG_WITH([browser-plugins-dir],
            AS_HELP_STRING([--with-browser-plugins-dir=plugins directory],
                [Specifiy directory of browser plugins. But when the program is
                 running, the environment variable BROWSER_PLUGINS_DIR has
                 higher priority if it's set. ]),
            [default_browser_plugins_dir=$withval],
            [default_browser_plugins_dir="$libdir/firefox/plugins"])

AC_ARG_WITH([gtkmozembed],
            AC_HELP_STRING(
                [--with-gtkmozembed=@<:@libxul|xulrunner|firefox2|firefox|seamonkey@:>@],
                [Selects with gecko engine to build against, it affects the
                 search rule of spidermonkey library (libmozjs) as well.]),
            [with_gtkmozembed=$withval],
            [with_gtkmozembed=auto])

AC_ARG_WITH([mozjs-libname],
            AC_HELP_STRING([--with-mozjs-libname=libmozjs.so],
                [Specify the file name of spidermonkey library to be
                 dynamically loaded. It only takes effect when using a
                 xulrunner library which supports XPCOM_GLUE.]),
            [with_mozjs_libname=$withval],
            [with_mozjs_libname=libmozjs.so])

AC_ARG_WITH([ssl-ca-file],
            AS_HELP_STRING([--with-ssl-ca-file=/path/to/ca-certificates.crt],
                [Specifiy CA certificates file used by soup-xml-http-request
                 extension. If it's set to empty, then SSL certificate won't be
                 checked when accessing https:// sites. CAUTION: it should
                 always be set to a valid CA file, otherwise there will be
                 serious security issue. It's not set by default.]),
            [default_ssl_ca_file=$withval],
            [default_ssl_ca_file=""])

#=================== host options =================
AC_ARG_ENABLE([gtk-host],
              AS_HELP_STRING([--disable-gtk-host],
                             [don't build gtk host]),
              [build_gtk_host=$enableval],
              [build_gtk_host=yes])

AC_ARG_ENABLE([qt-host],
              AS_HELP_STRING([--disable-qt-host],
                             [don't build qt host]),
              [build_qt_host=$enableval],
              [build_qt_host=yes])

#================== library options ===============
AC_ARG_ENABLE([network-manager],
              AS_HELP_STRING([--disable-network-manager],
                             [don't build with NetworkManager]),
              [build_network_manager=$enableval],
              [build_network_manager=yes])

AC_ARG_ENABLE([connman],
              AS_HELP_STRING([--disable-connman],
                             [don't build with Connman]),
              [build_connman=$enableval],
              [build_connman=yes])

AC_ARG_ENABLE([libggadget-dbus],
              AS_HELP_STRING([--disable-libggadget-dbus],
                             [don't build libggadget-dbus]),
              [build_libggadget_dbus=$enableval],
              [build_libggadget_dbus=yes])

AC_ARG_ENABLE([libggadget-gtk],
              AS_HELP_STRING([--disable-libggadget-gtk],
                             [don't build libggadget-gtk]),
              [build_libggadget_gtk=$enableval],
              [build_libggadget_gtk=yes])

AC_ARG_ENABLE([libggadget-npapi],
              AS_HELP_STRING([--disable-libggadget-npapi],
                             [don't build libggadget-npapi]),
              [build_libggadget_npapi=$enableval],
              [build_libggadget_npapi=yes])

AC_ARG_ENABLE([libggadget-qt],
              AS_HELP_STRING([--disable-libggadget-qt],
                             [don't build libggadget-qt]),
              [build_libggadget_qt=$enableval],
              [build_libggadget_qt=yes])

#================== extension options ==============
AC_ARG_ENABLE([curl-xml-http-request],
              AS_HELP_STRING([--disable-curl-xml-http-request],
                             [don't build curl-xml-http-request]),
              [build_curl_xml_http_request=$enableval],
              [build_curl_xml_http_request=yes])

AC_ARG_ENABLE([soup-xml-http-request],
              AS_HELP_STRING([--disable-soup-xml-http-request],
                             [don't build soup-xml-http-request]),
              [build_soup_xml_http_request=$enableval],
              [build_soup_xml_http_request=yes])

AC_ARG_ENABLE([dbus-script-class],
              AS_HELP_STRING([--disable-dbus-script-class],
                             [don't build dbus-script-class]),
              [build_dbus_script_class=$enableval],
              [build_dbus_script_class=yes])

AC_ARG_ENABLE([gst-audio-framework],
              AS_HELP_STRING([--disable-gst-audio-framework],
                             [don't build gst-audio-framework]),
              [build_gst_audio_framework=$enableval],
              [build_gst_audio_framework=yes])

AC_ARG_ENABLE([gst-video-element],
              AS_HELP_STRING([--disable-gst-video-element],
                             [don't build gst-video-element]),
              [build_gst_video_element=$enableval],
              [build_gst_video_element=yes])

AC_ARG_ENABLE([gtk-edit-element],
              AS_HELP_STRING([--disable-gtk-edit-element],
                             [don't build gtk-edit-element]),
              [build_gtk_edit_element=$enableval],
              [build_gtk_edit_element=yes])

AC_ARG_ENABLE([gtk-flash-element],
              AS_HELP_STRING([--disable-gtk-flash-element],
                             [don't build gtk-flash-element]),
              [build_gtk_flash_element=$enableval],
              [build_gtk_flash_element=yes])

AC_ARG_ENABLE([gtk-system-framework],
              AS_HELP_STRING([--disable-gtk-system-framework],
                             [don't build gtk-system-framework]),
              [build_gtk_system_framework=$enableval],
              [build_gtk_system_framework=yes])

AC_ARG_ENABLE([gtkmoz-browser-element],
              AS_HELP_STRING([--disable-gtkmoz-browser-element],
                             [don't build gtkmoz-browser-element]),
              [build_gtkmoz_browser_element=$enableval],
              [build_gtkmoz_browser_element=yes])

AC_ARG_ENABLE([libxml2-xml-parser],
              AS_HELP_STRING([--disable-libxml2-xml-parser],
                             [don't build libxml2-xml-parser]),
              [build_libxml2_xml_parser=$enableval],
              [build_libxml2_xml_parser=yes])

AC_ARG_ENABLE([qt-edit-framework],
              AS_HELP_STRING([--disable-qt-edit-framework],
                             [don't build qt-edit-framework]),
              [build_qt_edit_framework=$enableval],
              [build_qt_edit_framework=yes])

AC_ARG_ENABLE([qt-script-runtime],
              AS_HELP_STRING([--disable-qt-script-runtime],
                             [don't build qt-script-runtime]),
              [build_qt_script_runtime=$enableval],
              [build_qt_script_runtime=yes])

AC_ARG_ENABLE([qt-system-framework],
              AS_HELP_STRING([--disable-qt-system-framework],
                             [don't build qt-system-framework]),
              [build_qt_system_framework=$enableval],
              [build_qt_system_framework=yes])

AC_ARG_ENABLE([qt-xml-http-request],
              AS_HELP_STRING([--disable-qt-xml-http-request],
                             [don't build qt-xml-http-request]),
              [build_qt_xml_http_request=$enableval],
              [build_qt_xml_http_request=yes])

AC_ARG_ENABLE([qtwebkit-browser-element],
              AS_HELP_STRING([--disable-qtwebkit-browser-element],
                             [don't build qtwebkit-browser-element]),
              [build_qtwebkit_browser_element=$enableval],
              [build_qtwebkit_browser_element=yes])

AC_ARG_ENABLE([smjs-script-runtime],
              AS_HELP_STRING([--disable-smjs-script-runtime],
                             [don't build smjs-script-runtime]),
              [build_smjs_script_runtime=$enableval],
              [build_smjs_script_runtime=yes])

AC_ARG_ENABLE([webkit-script-runtime],
              AS_HELP_STRING([--disable-webkit-script-runtime],
                             [don't build webkit-script-runtime]),
              [build_webkit_script_runtime=$enableval],
              [build_webkit_script_runtime=yes])

AC_ARG_ENABLE([gtkwebkit-browser-element],
              AS_HELP_STRING([--disable-gtkwebkit-browser-element],
                             [don't build gtkwebkit-browser-element]),
              [build_gtkwebkit_browser_element=$enableval],
              [build_gtkwebkit_browser_element=yes])

AC_ARG_ENABLE([usage-collector],
              AS_HELP_STRING([--disable-usage-collector],
                             [don't build usage-collector]),
              [build_usage_collector=$enableval],
              [build_usage_collector=yes])

<<<<<<< HEAD
=======
AC_ARG_ENABLE([moblin-panel],
              AS_HELP_STRING([--disable-moblin-panel],
                             [don't build moblin panel]),
              [build_moblin_panel=$enableval],
              [build_moblin_panel=yes])

>>>>>>> a861a43c
#================ other options =======================
AC_ARG_ENABLE([update-mime-database],
              AC_HELP_STRING([--disable-update-mime-database],
                             [don't run update-mime-database after install]),
              [enable_update_mime_database=$enableval],
              [enable_update_mime_database=yes])

AC_ARG_ENABLE([update-desktop-database],
              AC_HELP_STRING([--disable-update-desktop-database],
                             [don't run update-desktop-database after install]),
              [enable_update_desktop_database=$enableval],
              [enable_update_desktop_database=yes])

AC_ARG_ENABLE([xdg-icon-resource],
              AC_HELP_STRING([--disable-xdg-icon-resource],
                             [don't run xdg-icon-resource after install]),
              [enable_xdg_icon_resource=$enableval],
              [enable_xdg_icon_resource=yes])

AC_ARG_ENABLE([xdgmime],
              AC_HELP_STRING([--disable-xdgmime],
                             [disable built-in xdgmime support]),
              [enable_xdgmime=$enableval],
              [enable_xdgmime=yes])

# correct option dependencies.
if test x$build_libggadget_dbus != xyes; then
  build_dbus_script_class=no
fi

if test x$build_libggadget_gtk != xyes; then
  build_gtk_host=no
  build_gtk_edit_element=no
  build_gtk_flash_element=no
  build_gtk_system_framework=no
  build_gtkmoz_browser_element=no
fi

if test x$build_libggadget_qt != xyes; then
  build_qt_host=no
  build_qt_edit_element=no
  build_qt_script_runtime=no
  build_qt_system_framework=no
  build_qt_xml_http_request=no
  build_qtwebkit_browser_element=no
fi

if test x$build_libggadget_npapi != xyes; then
  build_gtk_flash_element=no
fi

###########################################################
##                      Default dirs.                    ##
###########################################################
GGL_MODULE_DIR=$libdir/$GGL_BASE_DIR/modules
GGL_INCLUDE_DIR=$includedir/$GGL_BASE_DIR
GGL_SYSDEPS_INCLUDE_DIR=$libdir/$GGL_BASE_DIR/include
GGL_LIBEXEC_DIR=$libdir/$GGL_BASE_DIR
GGL_RESOURCE_DIR=$datadir/$GGL_BASE_DIR

AC_SUBST(GGL_MODULE_DIR)
AC_SUBST(GGL_INCLUDE_DIR)
AC_SUBST(GGL_SYSDEPS_INCLUDE_DIR)
AC_SUBST(GGL_LIBEXEC_DIR)
AC_SUBST(GGL_RESOURCE_DIR)

###########################################################
##                 Default compiler options.             ##
###########################################################

# Check -fstack-protector and -fstack-protector-all
has_stack_protector=no
if test x$enable_stack_protector = xyes; then
  GGL_CHECK_STACK_PROTECTOR([has_stack_protector=yes], [has_stack_protector=no])
fi

if test x$enable_debug = xyes; then
  DEFAULT_COMPILE_FLAGS="-g -O0 -Wall"
  DEBUG_MACROS="_DEBUG";
  if test x$has_stack_protector = xyes; then
    DEFAULT_COMPILE_FLAGS="$DEFAULT_COMPILE_FLAGS -fstack-protector-all"
  fi
else
  DEFAULT_COMPILE_FLAGS="-O2 -Wall"
  DEBUG_MACROS="NDEBUG";
  if test x$has_stack_protector = xyes; then
    DEFAULT_COMPILE_FLAGS="$DEFAULT_COMPILE_FLAGS -fstack-protector"
  fi
fi

if test x$use_werror = xyes; then
  DEFAULT_COMPILE_FLAGS="$DEFAULT_COMPILE_FLAGS -Werror"
fi


# Enable stdc const macros by default, like INT64_C etc.
PREDEFINED_MACROS="-D__STDC_CONSTANT_MACROS \
                   -D$DEBUG_MACROS \
                   -DGGL_MODULE_DIR=\\\"$GGL_MODULE_DIR\\\" \
                   -DGGL_INCLUDE_DIR=\\\"$GGL_INCLUDE_DIR\\\" \
                   -DGGL_SYSDEPS_INCLUDE_DIR=\\\"$GGL_SYSDEPS_INCLUDE_DIR\\\" \
                   -DGGL_LIBEXEC_DIR=\\\"$GGL_LIBEXEC_DIR\\\" \
                   -DGGL_RESOURCE_DIR=\\\"$GGL_RESOURCE_DIR\\\""

case $host_os in
  *interix* | *mks* | *winnt* | *cygwin* | *mingw* )
    ggl_host_type=windows
    PREDEFINED_MACROS="$PREDEFINED_MACROS -DGGL_HOST_WINDOWS=1"
    GGL_PLATFORM_SHORT="\"win\""
    GGL_PLATFORM="\"windows\""
    ;;
  *darwin* )
    ggl_host_type=macosx
    PREDEFINED_MACROS="$PREDEFINED_MACROS -DGGL_HOST_MACOSX=1"
    GGL_PLATFORM_SHORT="\"mac\""
    GGL_PLATFORM="\"mac\""
    ;;
  *linux* )
    ggl_host_type=linux
    PREDEFINED_MACROS="$PREDEFINED_MACROS -DGGL_HOST_LINUX=1"
    GGL_PLATFORM_SHORT="\"linux\""
    GGL_PLATFORM="\"linux\""
    build_linux_system_framework=yes
    ;;
  *solaris* )
    ggl_host_type=solaris
    PREDEFINED_MACROS="$PREDEFINED_MACROS -DGGL_HOST_SOLARIS=1"
    GGL_PLATFORM_SHORT="\"solaris\""
    GGL_PLATFORM="\"solaris\""
    ;;
  * )
    ggl_host_type=unknown
    ;;
esac

AC_SUBST(GGL_PLATFORM_SHORT)
AC_SUBST(GGL_PLATFORM)

# Check OEM brand code.
if test x$ggl_oem_brand != x; then
  GGL_OEM_BRAND=$ggl_oem_brand
  AC_SUBST(GGL_OEM_BRAND)
  PREDEFINED_MACROS="$PREDEFINED_MACROS \"-DGGL_OEM_BRAND=\\\"$GGL_OEM_BRAND\\\"\""
fi

AM_CONDITIONAL([GGL_HOST_WINDOWS], [test x$ggl_host_type = xwindows])
AM_CONDITIONAL([GGL_HOST_MACOSX], [test x$ggl_host_type = xmacosx])
AM_CONDITIONAL([GGL_HOST_LINUX], [test x$ggl_host_type = xlinux])
AM_CONDITIONAL([GGL_HOST_SOLARIS], [test x$ggl_host_type = xsolaris])

AC_SUBST(PREDEFINED_MACROS)
AC_SUBST(DEFAULT_COMPILE_FLAGS)

###########################################################
##                  Start Configuration.                 ##
###########################################################

# Init automake stuff
AM_INIT_AUTOMAKE([tar-ustar])

# Initializes libtool
AC_LIBLTDL_INSTALLABLE
AC_LIBTOOL_DLOPEN
AC_PROG_LIBTOOL
AC_SUBST(LIBLTDL)
AC_SUBST(LTDLINCL)
AC_SUBST(LIBTOOL_DEPS)
AC_CONFIG_SUBDIRS([libltdl])
AM_CONDITIONAL(GGL_BUILD_LIBLTDL, [test x$enable_ltdl_install = xyes])

# Initialize pkg-config
PKG_PROG_PKG_CONFIG([0.20])

# Checks for programs.
AC_PROG_CC
AC_PROG_CXX
AC_PROG_LN_S
AC_PROG_SED

# Checks for zip command.
AC_PATH_PROG([ZIP], [zip])

# Do compile test for C and C++ source code.
AC_LANG(C)
AC_LANG(C++)

# Checks for standard header files.
AC_HEADER_STDC
AC_CHECK_HEADERS([stdint.h],[has_stdint=yes],[has_stdint=no])

if test x$has_stdint = xno; then
  AC_MSG_ERROR([Google Gadgets for Linux depends on stdint.h])
fi

# Check necessary data types
AC_TYPE_SIZE_T
AC_CHECK_SIZEOF(char)
AC_CHECK_SIZEOF(short int)
AC_CHECK_SIZEOF(int)
AC_CHECK_SIZEOF(long int)
AC_CHECK_SIZEOF(size_t)
AC_CHECK_SIZEOF(double)
AC_CHECK_SIZEOF(wchar_t)

GGL_SIZEOF_CHAR=$ac_cv_sizeof_char
GGL_SIZEOF_SHORT_INT=$ac_cv_sizeof_short_int
GGL_SIZEOF_INT=$ac_cv_sizeof_int
GGL_SIZEOF_LONG_INT=$ac_cv_sizeof_long_int
GGL_SIZEOF_SIZE_T=$ac_cv_sizeof_size_t
GGL_SIZEOF_DOUBLE=$ac_cv_sizeof_double
GGL_SIZEOF_WCHAR_T=$ac_cv_sizeof_wchar_t

AC_SUBST(GGL_SIZEOF_CHAR)
AC_SUBST(GGL_SIZEOF_SHORT_INT)
AC_SUBST(GGL_SIZEOF_INT)
AC_SUBST(GGL_SIZEOF_LONG_INT)
AC_SUBST(GGL_SIZEOF_SIZE_T)
AC_SUBST(GGL_SIZEOF_DOUBLE)
AC_SUBST(GGL_SIZEOF_WCHAR_T)

if test x$ac_cv_type_size_t != xyes; then
  AC_MSG_ERROR([
No type size_t, but google Gadgets for Linux needs it!
This problem might be caused by missing C++ compiler, please make sure there is
an usable C++ compiler installed, for example the g++ compiler.
])
fi

# check for bytesex stuff
AC_C_BIGENDIAN(
  [PREDEFINED_MACROS="$PREDEFINED_MACROS -DGGL_BIG_ENDIAN"],
  [PREDEFINED_MACROS="$PREDEFINED_MACROS -DGGL_LITTLE_ENDIAN"],
)

# Check necessary libraries

# Check zlib
has_zlib=no
GGL_CHECK_ZLIB([1.2.3], [has_zlib=yes], [has_zlib=no])
if test x$has_zlib != xyes; then
  AC_MSG_ERROR([zlib is not available, but it's mandatory.])
fi

# Check pthread lib
has_pthread=no
AC_CHECK_LIB([pthread], [pthread_create], [has_pthread=yes], [has_pthread=no])
if test x$has_pthread = xyes; then
  PTHREAD_LIBS="-lpthread"
  AC_SUBST(PTHREAD_LIBS)
  PREDEFINED_MACROS="$PREDEFINED_MACROS -DHAVE_PTHREAD=1"
fi

# Check Xlib
has_xlib=no
AC_PATH_XTRA
if test "x$no_x" != "xyes"; then
  PREDEFINED_MACROS="$PREDEFINED_MACROS -DHAVE_X11=1"
  X_LIBS="$X_LIBS $X_PRE_LIBS -lX11"
  AC_SUBST(X_CFLAGS)
  AC_SUBST(X_LIBS)
  AC_SUBST(X_PRE_LIBS)
  has_xlib=yes
else
  build_libggadget_npapi=no
  build_gtk_flash_element=no
  build_gtkmoz_browser_element=no
fi

# Check qt4
has_qt4=no
has_qtnetwork=no
has_qtwebkit=no
has_qtscript=no
if test x$build_libggadget_qt = xyes; then
  if test x$ggl_host_type = xlinux; then
    PKG_CHECK_MODULES(QT4, [QtGui >= 4.3 QtCore >= 4.3 QtNetwork >= 4.3],
                      [has_qt4=yes
                       MOC=`$PKG_CONFIG --variable=moc_location QtCore`],
                      [has_qt4=no])
    PKG_CHECK_MODULES(QT4NETWORK, [QtCore >= 4.3 QtNetwork >= 4.3],
                      [has_qtnetwork=yes],
                      [has_qtnetwork=no])
    PKG_CHECK_MODULES(QT4WEBKIT,
                      [QtGui >= 4.3 QtCore >= 4.3 QtNetwork >= 4.3 QtWebKit],
                      [has_qtwebkit=yes],
                      [has_qtwebkit=no])
    PKG_CHECK_MODULES(QT4SCRIPT, [QtCore >= 4.4 QtScript >= 4.4],
                      [has_qtscript=yes],
                      [has_qtscript=no])
  elif test x$ggl_host_type = xmacosx; then
    # There is no pkgconfig for Qt on MacOSX, just do header check.
    AC_CHECK_HEADERS([QtCore/QtCore QtGui/QtGui QtNetwork/QtNetwork],
                     [has_qt4=yes], [has_qt4=no])
    AC_CHECK_HEADERS([QtNetwork/QtNetwork],
                     [has_qtnetwork=yes], [has_qtnetwork=no])
    AC_CHECK_HEADERS([QtWebKit/QtWebKit],
                     [has_qtwebkit=yes], [has_qtwebkit=no])
    # FIXME: Version should be checked. Only 4.4 and above are supported
    AC_CHECK_HEADERS([QtScript/QtScript],
                     [has_qtscript=yes], [has_qtscript=no])
    if test x$has_qt4 = xyes; then
      QT4_LIBS="-framework QtGui \
                -framework Carbon -framework AppKit -framework QtCore \
                -framework QtNetwork \
                -framework ApplicationServices -lz -lm"
      AC_PATH_PROG([MOC], [moc])
    fi
    if test x$has_qtnetwork = xyes; then
      QT4NETWORK_LIBS="-framework QtCore -framework QtNetwork -lz -lm"
    fi
    if test x$has_qtwebkit = xyes; then
      QT4WEBKIT_LIBS="-framework QtGui -framework Carbon -framework AppKit \
                      -framework QtCore -framework QtNetwork \
                      -framework QtWebKit -lz -lm"
    fi
    if test x$has_qtscript = xyes; then
      QT4SCRIPT_LIBS="-framework QtCore -framework QtScript -lz -lm"
    fi
  else
    AC_MSG_WARN([Qt support is not available for $ggl_host_type])
  fi

  # MOC is mandatory to build qt related code.
  AC_SUBST(MOC)
  if test "x$MOC" = "x"; then
    AC_MSG_WARN([Can not find moc command, which is mandatory for Qt support.])
    has_qt4=no
    has_qtnetwork=no
    has_qtwebkit=no
    has_qtscript=no
  fi

  if test x$has_qt4 != xyes; then
    AC_MSG_WARN([Qt >= 4.3 is required by libggadget-qt.])
    build_libggadget_qt=no
    build_qt_host=no
    build_qt_edit_element=no
    build_qt_script_runtime=no
    build_qt_system_framework=no
    build_qt_xml_http_request=no
    build_qtwebkit_browser_element=no
  fi

  if test x$has_qtnetwork != xyes -a x$build_qt_xml_http_request = xyes; then
    AC_MSG_WARN([QtNetwork >= 4.3 is required by qt-xml-http-request.])
    build_qt_xml_http_request=no
  fi

  if test x$has_qtwebkit != xyes -a x$build_qtwebkit_browser_element = xyes; then
    AC_MSG_WARN([QtWebkit >= 4.4 is required by qtwebkit-browser-element.])
    build_qtwebkit_browser_element=no
  fi

  if test x$has_qtscript != xyes -a x$build_qt_script_runtime = xyes; then
    AC_MSG_WARN([QtScript >= 4.4 is required by qt-script-runtime.])
    build_qt_script_runtime=no
  fi
fi


PKG_CHECK_MODULES(CLUTTER, [clutter-1.0])
AC_SUBST(CLUTTER_LIBS)
AC_SUBST(CLUTTER_CFLAGS)

# Check gtk2 related libraries.
has_gtk2=no
if test x$build_libggadget_gtk = xyes; then
  PKG_CHECK_MODULES(GTK2,
                    [cairo >= 1.0.0
                     pango  >= 1.10.0
                     glib-2.0 >= 2.10.0
                     gtk+-2.0 >= 2.8.0
                     gdk-2.0 >= 2.8.0
                     gthread-2.0 >= 2.8.0
                     fontconfig >= 2.0.0],
                     [has_gtk2=yes], [has_gtk2=no])

  if test x$has_gtk2 != xyes; then
    AC_MSG_WARN([Gtk+ >= 2.8.0 is required by libggadget-gtk.])
    build_libggadget_gtk=no
    build_gtk_host=no
    build_gtk_edit_element=no
    build_gtk_flash_element=no
    build_gtk_system_framework=no
    build_gtkmoz_browser_element=no
  else
    gtk2_target=`$PKG_CONFIG --variable=target gtk+-2.0`
  fi
fi

# Check gstreamer-0.10 related libraries.
has_gstreamer=no
has_gstreamer_video=no
if test x$build_gst_audio_framework = xyes -o \
        x$build_gst_video_element = xyes; then
  PKG_CHECK_MODULES(GSTREAMER,
                    [gstreamer-0.10 >= 0.10.0
                     gstreamer-base-0.10 >= 0.10.0
                     gstreamer-plugins-base-0.10 >= 0.10.0],
                    [has_gstreamer=yes], [has_gstreamer=no])
  if test x$has_gstreamer = xyes; then
    CPPFLAGS="$CPPFLAGS $GSTREAMER_CFLAGS"
    AC_CHECK_HEADERS([gst/video/gstvideosink.h],
                     [has_gstreamer_video=yes], [has_gstreamer_video=no])
    if test x$has_gstreamer_video = xyes; then
      GSTVIDEOSINK_LIBRARIES="-lgstvideo-0.10"
      AC_SUBST(GSTVIDEOSINK_LIBRARIES)
    fi
    CPPFLAGS=$ggl_save_CPPFLAGS
  fi

  if test x$has_gstreamer != xyes; then
    AC_MSG_WARN([gstreamer >= 0.10.0 is required by gst-audio-framework and gst-video-element.])
    build_gst_audio_framework=no
    build_gst_video_element=no
  else
    if test x$has_gstreamer_video != xyes -a \
            x$build_gst_video_element = xyes; then
      AC_MSG_WARN([gstvideo >= 0.10.0 is required by gst-video-element.])
      build_gst_video_element=no
    fi
  fi
fi

# Check libcurl.
has_libcurl=no
if test x$build_curl_xml_http_request = xyes; then
  LIBCURL_CHECK_CONFIG([yes], [7.15.0], [has_libcurl=yes], [has_libcurl=no])

  if test x$libcurl_feature_SSL != xyes -o \
          x$libcurl_protocol_HTTPS != xyes; then
    AC_MSG_WARN([Libcurl without support SSL or HTTPS may not usable.])
  fi

  if test x$has_libcurl != xyes; then
    AC_MSG_WARN([libcurl >= 7.15.0 is required by curl-xml-http-request.])
    build_curl_xml_http_request=no
  fi
fi

# Check libsoup.
has_libsoup=no
has_libsoup_gnome=no
if test x$build_soup_xml_http_request = xyes; then
  PKG_CHECK_MODULES(LIBSOUP, [libsoup-2.4 >= 2.26.0],
                    [has_libsoup=yes], [has_libsoup=no])

  if test x$has_libsoup = xyes; then
    PKG_CHECK_MODULES(LIBSOUP_GNOME, [libsoup-gnome-2.4 >= 2.26.0],
                      [has_libsoup_gnome=yes], [has_libsoup_gnome=no])
    if test x$has_libsoup_gnome = xyes; then
      LIBSOUP_CFLAGS="$LIBSOUP_CFLAGS $LIBSOUP_GNOME_CFLAGS -DHAVE_LIBSOUP_GNOME"
      LIBSOUP_LIBS="$LIBSOUP_LIBS $LIBSOUP_GNOME_LIBS"
    fi
    LDFLAGS="$LIBSOUP_LIBS"
    AC_CHECK_FUNC(soup_message_headers_get_one,
                  [has_soup_message_headers_get_one=yes])
    if test x$has_soup_message_headers_get_one = xyes; then
      LIBSOUP_CFLAGS="$LIBSOUP_CFLAGS -DHAVE_SOUP_MESSAGE_HEADERS_GET_ONE"
    fi
    LDFLAGS=$ggl_save_LDFLAGS
  else
    AC_MSG_WARN([libsoup-2.4 >= 2.26.0 is required by soup-xml-http-request.])
    build_soup_xml_http_request=no
  fi
fi

# Check libxml2.
has_libxml2=no
if test x$build_libxml2_xml_parser = xyes; then
  AM_PATH_XML2([2.4.0], [has_libxml2=yes], [has_libxml2=no])

  if test x$has_libxml2 != xyes; then
    AC_MSG_WARN([libxml2 >= 2.4.0 is required by libxml2-xml-parser.])
    build_libxml2_xml_parser=no
  fi
fi

# Check D-Bus library
has_dbus=no
if test x$build_libggadget_dbus = xyes; then
  PKG_CHECK_MODULES(DBUS, [dbus-1 >= 1.0.2], [has_dbus=yes],
                    [PKG_CHECK_MODULES(DBUS, [dbus-1 >= 0.60],
                                       [has_dbus=old], [has_dbus=no])])

  if test x$has_dbus != xno; then
    PREDEFINED_MACROS="$PREDEFINED_MACROS -DHAVE_DBUS_LIBRARY"
    if test x$has_dbus = xold; then
      PREDEFINED_MACROS="$PREDEFINED_MACROS -DDBUS_API_SUBJECT_TO_CHANGE=1"
    fi
    LDFLAGS="$DBUS_LIBS"
    AC_CHECK_FUNC(dbus_watch_get_unix_fd, [has_dbus_watch_get_unix_fd=yes])
    if test x$has_dbus_watch_get_unix_fd = xyes; then
      PREDEFINED_MACROS="$PREDEFINED_MACROS -DHAVE_DBUS_WATCH_GET_UNIX_FD"
    fi
    LDFLAGS=$ggl_save_LDFLAGS
  else
    AC_MSG_WARN([DBus >= 0.60 is required by libggadget-dbus.])
    build_libggadget_dbus=no
    build_dbus_script_class=no
  fi
fi

# Check librsvg
has_librsvg=no
if test x$build_libggadget_gtk = xyes; then
  PKG_CHECK_MODULES(RSVG, [librsvg-2.0 >= 2.14.0],
                    [has_librsvg=yes], [has_librsvg=no])
  if test x$has_librsvg = xyes; then
    PREDEFINED_MACROS="$PREDEFINED_MACROS -DHAVE_RSVG_LIBRARY"
  fi
fi

# Check startup-notification library
has_startup_notification=no
PKG_CHECK_MODULES(STARTUP_NOTIFICATION, [libstartup-notification-1.0 >= 0.8],
                  [has_startup_notification=yes], [has_startup_notification=no])
if test x$has_startup_notification = xyes; then
  PREDEFINED_MACROS="$PREDEFINED_MACROS -DHAVE_STARTUP_NOTIFICATION"
fi

# Check NetworkManager
has_network_manager=no
if test x$build_network_manager = xyes; then
   PKG_CHECK_MODULES(NETWORK_MANAGER,
                     [NetworkManager >= 0.7], [has_network_manager=yes],
		     [PKG_CHECK_MODULES(NETWORK_MANAGER,
		     [NetworkManager >= 0.6], [has_network_manager=old],
		     [has_network_manager=no])])
fi

if test x$has_network_manager != xno; then
  PREDEFINED_MACROS="$PREDEFINED_MACROS -DHAVE_NETWORK_MANAGER"
  if test x$has_network_manager != xold; then
    PREDEFINED_MACROS="$PREDEFINED_MACROS -DHAVE_NEW_NETWORK_MANAGER_API"
  fi
else
  AC_MSG_WARN([[Development package of NetworkManager is not enabled]])
fi

# Check connman
has_connman=no
if test x$build_connman = xyes; then
  PKG_CHECK_MODULES(CONNMAN,
                    [connman >= 0.37], [has_connman=yes],
                    [has_connman=no])
fi

if test x$has_connman != xno; then
  PREDEFINED_MACROS="$PREDEFINED_MACROS -DHAVE_CONNMAN"
else
  AC_MSG_WARN([[Development package of connman is not enabled]])
<<<<<<< HEAD
=======
fi

# check moblin panel
has_mpl=no
if test x$build_moblin_panel = xyes; then
  PKG_CHECK_MODULES(MPL,
                    [moblin-panel >= 0.50.0], [has_mpl=yes],
                    [has_mpl=no])

  AS_AC_EXPAND(GGL_RES_DIR, $GGL_RESOURCE_DIR)
#  AC_DEFINE_UNQUOTED([GGL_RES_DIR], "$GGL_RES_DIR", [GGL theme directory])

  PANEL_DIR=$($PKG_CONFIG moblin-panel --variable=moblin_panel_panels_dir)
  AC_SUBST(PANEL_DIR)
fi

if test x$has_mpl != xno; then
#  PREDEFINED_MACROS="$PREDEFINED_MACROS -DHAVE_MPL"
  AC_DEFINE([HAVE_MPL], [], [Define if we have moblin panel.])
else
  AC_MSG_WARN([[Development package of moblin-panel is not enabled]])
>>>>>>> a861a43c
fi

# Check gtkmozembed
# Check priority:
#  xulrunner 1.9: libxul-embedding-unstable and mozilla-js
#  xulrunner 1.8: xulrunner-gtkmozembed and xulrunner-js
#  firefox 2.0: firefox2-gtkmozembed and firefox2-js
#  firefox 1.5: firefox-gtkmozembed and firefox-js
#  seamonkey 1.1: seamonkey-gtkmozembed seamonkey-js
#  microb(Maemo): microb-engine and microb-engine-js
#
# Add more rules here if your distribution doesn't support above rules.
has_gtkmozembed=no
has_libmozjs=no
if test x$build_smjs_script_runtime = xyes -o \
        x$build_gtkmoz_browser_element = xyes; then
  gtkmozembed_list=""
  if test x$with_gtkmozembed = xauto; then
    gtkmozembed_list="libxul-embedding-unstable \
                      libxul-embedding \
                      xulrunner-gtkmozembed \
                      firefox2-gtkmozembed \
                      firefox-gtkmozembed \
                      seamonkey-gtkmozembed \
                      microb-engine"
  else
    case $with_gtkmozembed in
      libxul)
        gtkmozembed_list="libxul-embedding-unstable libxul-embedding"
        ;;
      xulrunner)
        gtkmozembed_list="xulrunner-gtkmozembed"
        ;;
      firefox2)
        gtkmozembed_list="firefox2-gtkmozembed"
        ;;
      firefox)
        gtkmozembed_list="firefox-gtkmozembed"
        ;;
      seamonkey)
        gtkmozembed_list="seamonkey-gtkmozembed"
        ;;
      microb)
        gtkmozembed_list="microb-engine"
        ;;
      *)
        AC_MSG_ERROR([--with-gtkmozembed, invalid value])
        ;;
    esac
  fi

  for gtkmozembed in $gtkmozembed_list; do
    PKG_CHECK_MODULES(GTKMOZEMBED, [$gtkmozembed],
                      [has_gtkmozembed=$gtkmozembed], [has_gtkmozembed=no])
    if test x$has_gtkmozembed != xno; then
      break
    fi
  done

  # Check spidermonkey
  # If gtkmozembed is available, then use bundled libmozjs.so.
  # If libmozjs is not available, then set has_gtkmozembed to false as well,
  # because gtkmoz-browser-child needs libmozjs.
  libmozjs_list=""
  case $has_gtkmozembed in
    libxul-embedding-unstable | libxul-embedding)
      libmozjs_list="mozilla-js"
      ;;
    xulrunner-gtkmozembed)
      libmozjs_list="xulrunner-js"
      ;;
    firefox2-gtkmozembed)
      libmozjs_list="firefox2-js"
      ;;
    firefox-gtkmozembed)
      libmozjs_list="firefox-js"
      ;;
    seamonkey-gtkmozembed)
      libmozjs_list="seamonkey-js"
      ;;
    microb-engine)
      libmozjs_list="microb-engine-js"
      ;;
    *)
      libmozjs_list="mozilla-js xulrunner-js firefox2-js \
                    firefox-js seamonkey-js microb-engine-js"
      ;;
  esac

  for libmozjs in $libmozjs_list; do
    PKG_CHECK_MODULES(LIBMOZJS, [$libmozjs],
                      [has_libmozjs=$libmozjs], [has_libmozjs=no])
    if test x$has_libmozjs != xno; then
      break
    fi
  done

  if test x$has_gtkmozembed != xno; then
    # Add additional include dirs for mozilla 1.8 and pre 1.9
    EMBED_INCDIR=`$PKG_CONFIG --variable=includedir $has_gtkmozembed`
    GTKMOZEMBED_CFLAGS="$GTKMOZEMBED_CFLAGS -I$EMBED_INCDIR"
    GTKMOZEMBED_CFLAGS="$GTKMOZEMBED_CFLAGS -I$EMBED_INCDIR/content"
    GTKMOZEMBED_CFLAGS="$GTKMOZEMBED_CFLAGS -I$EMBED_INCDIR/dom"
    GTKMOZEMBED_CFLAGS="$GTKMOZEMBED_CFLAGS -I$EMBED_INCDIR/xpconnect"
    GTKMOZEMBED_CFLAGS="$GTKMOZEMBED_CFLAGS -I$EMBED_INCDIR/widget"
    GTKMOZEMBED_CFLAGS="$GTKMOZEMBED_CFLAGS -I$EMBED_INCDIR/gtkembedmoz"
    GTKMOZEMBED_CFLAGS="$GTKMOZEMBED_CFLAGS -I$EMBED_INCDIR/xpcom"
    GTKMOZEMBED_CFLAGS="$GTKMOZEMBED_CFLAGS -I$EMBED_INCDIR/string"
    GTKMOZEMBED_LDFLAGS=""
    MOZILLA_FIVE_HOME=`$PKG_CONFIG --variable=libdir $has_gtkmozembed`
    if test "x$MOZILLA_FIVE_HOME" = "x"; then
    # Some distributions doesn't have libdir, so try to extract libdir from LIBS.
    # It usually occurs on some pre xulrunner 1.9 versions.
    # @<:@ and @:>@ will be replace by [ and ] by M4. Really evil.
    # FIXME: Following method might not work on systems other than Linux.
      MOZILLA_FIVE_HOME=`echo $GTKMOZEMBED_LIBS | $SED -e 's/.*-L\(@<:@^ @:>@*\) .*/\1/'`
      # Try to find out the correct xulrunner path.
      if test -e "$MOZILLA_FIVE_HOME/libxpcom.so"; then
        XPCOM_PATH=`readlink -f $MOZILLA_FIVE_HOME/libxpcom.so`
        MOZILLA_FIVE_HOME=`dirname $XPCOM_PATH`
      fi
    fi
    if test "x$MOZILLA_FIVE_HOME" != "x" -a -d "$MOZILLA_FIVE_HOME"; then
      GTKMOZEMBED_CFLAGS="$GTKMOZEMBED_CFLAGS -DMOZILLA_FIVE_HOME=\\\"$MOZILLA_FIVE_HOME\\\""
      GTKMOZEMBED_LDFLAGS="$GTKMOZEMBED_LDFLAGS -R$MOZILLA_FIVE_HOME"
    fi

    AC_SUBST(GTKMOZEMBED_LDFLAGS)
  fi

  if test x$has_libmozjs != xno; then
    # Add additional include dirs
    LIBMOZJS_INCDIR=`$PKG_CONFIG --variable=includedir $has_libmozjs`
    if (echo $LIBMOZJS_CFLAGS | grep '/stable') > /dev/null 2>&1; then
      if test -f $LIBMOZJS_INCDIR/unstable/jsapi.h; then
        LIBMOZJS_CFLAGS="$LIBMOZJS_CFLAGS -I$LIBMOZJS_INCDIR/unstable"
      fi
    fi

    # Find out the real path of libmozjs.so
    LIBMOZJS_LIBDIR=`$PKG_CONFIG --variable=libdir $has_libmozjs`
    if test "x$LIBMOZJS_LIBDIR" = "x"; then
    # Some distributions doesn't have libdir, so try to extract libdir from LIBS.
    # It usually occurs on some pre xulrunner 1.9 versions.
    # @<:@ and @:>@ will be replace by [ and ] by M4. Really evil.
    # FIXME: Following method might not work on systems other than Linux.
      LIBMOZJS_LIBDIR=`echo $LIBMOZJS_LIBS | $SED -e 's/.*-L\(@<:@^ @:>@*\) .*/\1/'`
      # Try to find out the correct xulrunner path.
      if test -e "$LIBMOZJS_LIBDIR/libmozjs.so"; then
        LIBMOZJS_PATH=`readlink -f $LIBMOZJS_LIBDIR/libmozjs.so`
        LIBMOZJS_LIBDIR=`dirname $LIBMOZJS_PATH`
      fi
    fi

    # GGL_CHECK_LIBMOZJS requires LIBMOZJS_LIBDIR
    GGL_CHECK_LIBMOZJS([170], [], [has_libmozjs=no])
    if test x$has_libmozjs != xno; then
      # If gtkmozembed is available and uses xpcomglue, then use xpcomglue for
      # libmozjs as well.
      if (echo $GTKMOZEMBED_CFLAGS | grep XPCOM_GLUE) > /dev/null 2>&1; then
        AC_MSG_NOTICE([Uses xulrunner's xpcomglue to load libmozjs.])
        LIBMOZJS_CFLAGS="$LIBMOZJS_CFLAGS $GTKMOZEMBED_CFLAGS"
        # Use libs of gtkmozembed instead of libmozjs's own library here to
        # avoid direct linking to libmozjs. As xpcomglue is used, the only
        # library shall be a static xpcomglue lib.
        # No more library dependency will be introduced.
        LIBMOZJS_LIBS="$GTKMOZEMBED_LIBS"
      else
        # If there is no xpcomglue support, then gtkmoz_browser_element needs
        # link to libmozjs explicitly.
        GTKMOZEMBED_LIBS="$GTKMOZEMBED_LIBS $LIBMOZJS_LIBS"
      fi
      if test x$with_mozjs_libname != x; then
        LIBMOZJS_CFLAGS="$LIBMOZJS_CFLAGS -DGGL_MOZJS_LIBNAME=\\\"$with_mozjs_libname\\\""
      fi
      if test "x$LIBMOZJS_LIBDIR" != "x" -a \
              "x$LIBMOZJS_LIBDIR" != "$libdir"; then
        LIBMOZJS_LDFLAGS="-R$LIBMOZJS_LIBDIR"
        AC_SUBST(LIBMOZJS_LDFLAGS)
      fi
    fi
  fi

  if test x$has_libmozjs = xno; then
    has_gtkmozembed=no
    if test x$build_smjs_script_runtime = xyes; then
      AC_MSG_WARN([libmozjs >= 1.7 is required by smjs-script-runtime.])
      build_smjs_script_runtime=no
    fi
  else
    AC_MSG_NOTICE([Uses libmozjs from $has_libmozjs])
  fi

  if test x$has_gtkmozembed = xno; then
    if test x$build_gtkmoz_browser_element = xyes; then
      AC_MSG_WARN([gtkmozembed is required by gtkmoz-browser-element.])
      build_gtkmoz_browser_element=no
    fi
  else
    AC_MSG_NOTICE([Uses gtkmozembed from $has_gtkmozembed])
  fi
fi

# Check WebKit/JavaScriptCore
has_javascriptcore=no
if test x$build_webkit_script_runtime = xyes; then
  PKG_CHECK_MODULES(JAVA_SCRIPT_CORE, [webkit-1.0 >= 1.0.3],
                    [has_javascriptcore=yes],
                    [has_javascriptcore=no])
  if test x$has_javascriptcore = xyes; then
    CPPFLAGS="$CPPFLAGS $JAVA_SCRIPT_CORE_CFLAGS"
    AC_CHECK_HEADERS([JavaScriptCore/JavaScript.h],
                     [has_JavaScript_h=yes],
                     [has_JavaScript_h=no])
    AC_CHECK_HEADERS([JavaScriptCore/JavaScriptCore.h],
                     [has_JavaScriptCore_h=yes],
                     [has_JavaScriptCore_h=no])
    CPPFLAGS="$ggl_save_CPPFLAGS"
    if test x$has_JavaScript_h = xyes; then
      PREDEFINED_MACROS="$PREDEFINED_MACROS -DHAVE_JAVA_SCRIPT_H"
    fi
    if test x$has_JavaScriptCore_h = xyes; then
      PREDEFINED_MACROS="$PREDEFINED_MACROS -DHAVE_JAVA_SCRIPT_CORE_H"
    fi
  fi

  if test x$has_javascriptcore != xyes -a x$ggl_host_type = xmacosx; then
    # Use system built-in JavaScriptCore.framework
    # No gtk webkit support on mac yet.
    AC_CHECK_HEADERS([JavaScriptCore/JavaScriptCore.h],
                     [has_javascriptcore=yes],
                     [has_javascriptcore=no])
    if test x$has_javascriptcore = xyes; then
      JAVA_SCRIPT_CORE_LIBS="-framework JavaScriptCore"
      PREDEFINED_MACROS="$PREDEFINED_MACROS -DHAVE_JAVA_SCRIPT_CORE_H"
    fi
  else
    AC_MSG_WARN([JavaScriptCore support is not available for $ggl_host_type])
  fi

  if test x$has_javascriptcore != xyes; then
    AC_MSG_WARN([WebKit/JavaScriptCore is required by webkit-script-runtime.])
    build_webkit_script_runtime=no;
  fi
fi

# Check gtk webkit for gtkwebkit-browser-element
has_gtkwebkit=no
if test x$build_gtkwebkit_browser_element = xyes; then
  PKG_CHECK_MODULES([GTKWEBKIT], [webkit-1.0 >= 1.0.3],
                    [has_gtkwebkit=yes], [has_gtkwebkit=no])
  if test x$has_gtkwebkit != xyes; then
    AC_MSG_WARN([GtkWebKit is required by gtkwebkit-browser-element])
    build_gtkwebkit_browser_element=no;
  elif test x$build_webkit_script_runtime = xyes; then
    PREDEFINED_MACROS="$PREDEFINED_MACROS -DGGL_GTK_WEBKIT_SUPPORT_JSC"
  fi
fi

if test x$build_usage_collector = xyes; then
  PREDEFINED_MACROS="$PREDEFINED_MACROS -DGGL_USAGE_COLLECTOR"
fi
<<<<<<< HEAD
  
=======

>>>>>>> a861a43c
# Check necessary functions
AC_CHECK_FUNC(mkdtemp, [PREDEFINED_MACROS="$PREDEFINED_MACROS -DHAVE_MKDTEMP"])
AC_CHECK_FUNC(mmap, [PREDEFINED_MACROS="$PREDEFINED_MACROS -DHAVE_MMAP"])

# Check flex
AC_PROG_LEX
if test "x$LEX" != "xflex"; then
  LEX="$SHELL $abs_top_srcdir/autotools/missing flex"
fi

# Check update-mime-database
AC_PATH_PROG(UPDATE_MIME_DATABASE, update-mime-database, no)
if test x$UPDATE_MIME_DATABASE = xno; then
  enable_update_mime_database=no
fi

# Check update-desktop-database
AC_PATH_PROG(UPDATE_DESKTOP_DATABASE, update-desktop-database, no)
if test x$UPDATE_DESKTOP_DATABASE = xno; then
  enable_update_desktop_database=no
fi

# Check xdg-icon-resource
AC_PATH_PROG(XDG_ICON_RESOURCE, xdg-icon-resource, no)
if test x$XDG_ICON_RESOURCE = xno; then
  enable_xdg_icon_resource=no
fi

# Check distribution information
GGL_CHECK_DIST_INFO
if test "x$GGL_DIST_INFO" != "x"; then
  PREDEFINED_MACROS="$PREDEFINED_MACROS \"-DGGL_DIST_INFO=\\\"$GGL_DIST_INFO\\\"\""
fi

###########################################################
##                  Process Config options.              ##
###########################################################

if test x$enable_shared != xyes; then
  PREDEFINED_MACROS="$PREDEFINED_MACROS -DGGL_DISABLE_SHARED"
fi

if test x$ZIP = x; then
  AC_MSG_WARN([Can't generate resource file bundle without zip command.])
fi

#Check memory check command
if test x$memcheck_command != x; then
  AC_CHECK_PROGS([MEMCHECK_COMMAND], [$memcheck_command])
  AC_SUBST(MEMCHECK_COMMAND)
fi

# Check mandatory dependencies
if test x$build_gtk_host = xyes; then
  has_gtk_script_engine=no
  if test x$build_smjs_script_runtime = xyes -o \
          x$build_webkit_script_runtime = xyes; then
    has_gtk_script_engine=yes
  fi
  has_gtk_xml_http_request=no
  if test x$build_curl_xml_http_request = xyes -o \
          x$build_soup_xml_http_request = xyes; then
    has_gtk_xml_http_request=yes
  fi
  if test x$has_gtk_xml_http_request != xyes -o \
          x$build_libxml2_xml_parser != xyes -o \
          x$has_gtk_script_engine != xyes; then
    AC_MSG_WARN([gtk host won't work because of missing dependencies])
    build_gtk_host=no
  fi
fi

if test x$build_qt_host = xyes; then
  has_qt_script_engine=no
  if test x$build_smjs_script_runtime = xyes -o \
          x$build_qt_script_runtime = xyes; then
    has_qt_script_engine=yes
  fi
  if test x$build_qt_xml_http_request != xyes -o \
          x$build_libxml2_xml_parser != xyes -o \
          x$has_qt_script_engine != xyes; then
    AC_MSG_WARN([qt host won't work because of missing dependencies.])
    build_qt_host=no
  fi
fi

#Gstreamer audiosink
if test "x$default_gst_audio_sink" != "x"; then
  PREDEFINED_MACROS="$PREDEFINED_MACROS \
                     -DGGL_DEFAULT_GST_AUDIO_SINK=\\\"$default_gst_audio_sink\\\""
fi

#Browser plugins directory
if test "x$default_browser_plugins_dir" != "x"; then
  PREDEFINED_MACROS="$PREDEFINED_MACROS \
                     -DGGL_DEFAULT_BROWSER_PLUGINS_DIR=\\\"$default_browser_plugins_dir\\\""
fi

#ssl ca file for soup-xml-http-request
if test "x$default_ssl_ca_file" != "x" -a "x$default_ssl_ca_file" != "xno"; then
  PREDEFINED_MACROS="$PREDEFINED_MACROS \
                     -DGGL_DEFAULT_SSL_CA_FILE=\\\"$default_ssl_ca_file\\\""
fi

#xdgmime
if test x$enable_xdgmime = xyes; then
  PREDEFINED_MACROS="$PREDEFINED_MACROS -DGGL_ENABLE_XDGMIME"
fi

GGL_GTK_HTML_SCRIPT_ENGINE=xulrunner
if test x$build_smjs_script_runtime = xyes -a \
        x$build_gtkmoz_browser_element = xyes; then
  GGL_GTK_HTML_SCRIPT_ENGINE=xulrunner
elif test x$build_webkit_script_runtime = xyes -a \
          x$build_gtkwebkit_browser_element = xyes; then
  GGL_GTK_HTML_SCRIPT_ENGINE=webkit
fi

PREDEFINED_MACROS="$PREDEFINED_MACROS -DGGL_GTK_HTML_SCRIPT_ENGINE=\\\"$GGL_GTK_HTML_SCRIPT_ENGINE\\\""

GGL_GTK_XML_HTTP_REQUEST=soup
if test x$build_soup_xml_http_request = xyes; then
  GGL_GTK_XML_HTTP_REQUEST=soup
elif test x$build_curl_xml_http_request = xyes; then
  GGL_GTK_XML_HTTP_REQUEST=curl
fi

PREDEFINED_MACROS="$PREDEFINED_MACROS -DGGL_GTK_XML_HTTP_REQUEST=\\\"$GGL_GTK_XML_HTTP_REQUEST\\\""

GGL_QT_SCRIPT_ENGINE=smjs
if test x$build_smjs_script_runtime = xyes; then
  GGL_QT_SCRIPT_ENGINE=smjs
elif test x$build_qt_script_runtime = xyes; then
  GGL_QT_SCRIPT_ENGINE=qt
fi

PREDEFINED_MACROS="$PREDEFINED_MACROS -DGGL_QT_SCRIPT_ENGINE=\\\"$GGL_QT_SCRIPT_ENGINE\\\""

AM_CONDITIONAL(
  [GGL_BUILD_GTK_HOST],
  [test x$build_gtk_host = xyes])

AM_CONDITIONAL(
  [GGL_BUILD_QT_HOST],
  [test x$build_qt_host = xyes])

AM_CONDITIONAL(
  [GGL_BUILD_LIBGGADGET_DBUS],
  [test x$build_libggadget_dbus = xyes])

AM_CONDITIONAL(
  [GGL_BUILD_LIBGGADGET_GTK],
  [test x$build_libggadget_gtk = xyes])

AM_CONDITIONAL(
  [GGL_BUILD_LIBGGADGET_NPAPI],
  [test x$build_libggadget_npapi = xyes])

AM_CONDITIONAL(
  [GGL_BUILD_LIBGGADGET_QT],
  [test x$build_libggadget_qt = xyes])

AM_CONDITIONAL(
  [GGL_BUILD_CURL_XML_HTTP_REQUEST],
  [test x$build_curl_xml_http_request = xyes])

AM_CONDITIONAL(
  [GGL_BUILD_SOUP_XML_HTTP_REQUEST],
  [test x$build_soup_xml_http_request = xyes])

AM_CONDITIONAL(
  [GGL_BUILD_DBUS_SCRIPT_CLASS],
  [test x$build_dbus_script_class = xyes])

AM_CONDITIONAL(
  [GGL_BUILD_GST_AUDIO_FRAMEWORK],
  [test x$build_gst_audio_framework = xyes])

AM_CONDITIONAL(
  [GGL_BUILD_GST_VIDEO_ELEMENT],
  [test x$build_gst_video_element = xyes])

AM_CONDITIONAL(
  [GGL_BUILD_GTK_EDIT_ELEMENT],
  [test x$build_gtk_edit_element = xyes])

AM_CONDITIONAL(
  [GGL_BUILD_GTK_FLASH_ELEMENT],
  [test x$build_gtk_flash_element = xyes])

AM_CONDITIONAL(
  [GGL_BUILD_GTK_SYSTEM_FRAMEWORK],
  [test x$build_gtk_system_framework = xyes])

AM_CONDITIONAL(
  [GGL_BUILD_GTKMOZ_BROWSER_ELEMENT],
  [test x$build_gtkmoz_browser_element = xyes])

AM_CONDITIONAL(
  [GTK2_TARGET_X11],
  [test x$gtk2_target = xx11])

AM_CONDITIONAL(
  [GGL_BUILD_LIBXML2_XML_PARSER],
  [test x$build_libxml2_xml_parser = xyes])

AM_CONDITIONAL(
  [GGL_BUILD_QT_EDIT_ELEMENT],
  [test x$build_qt_edit_element = xyes])

AM_CONDITIONAL(
  [GGL_BUILD_QT_SCRIPT_RUNTIME],
  [test x$build_qt_script_runtime = xyes])

AM_CONDITIONAL(
  [GGL_BUILD_QT_SYSTEM_FRAMEWORK],
  [test x$build_qt_system_framework = xyes])

AM_CONDITIONAL(
  [GGL_BUILD_QT_XML_HTTP_REQUEST],
  [test x$build_qt_xml_http_request = xyes])

AM_CONDITIONAL(
  [GGL_BUILD_QTWEBKIT_BROWSER_ELEMENT],
  [test x$build_qtwebkit_browser_element = xyes])

AM_CONDITIONAL(
  [GGL_BUILD_SMJS_SCRIPT_RUNTIME],
  [test x$build_smjs_script_runtime = xyes])

AM_CONDITIONAL(
  [GGL_BUILD_WEBKIT_SCRIPT_RUNTIME],
  [test x$build_webkit_script_runtime = xyes])

AM_CONDITIONAL(
  [GGL_BUILD_GTKWEBKIT_BROWSER_ELEMENT],
  [test x$build_gtkwebkit_browser_element = xyes])

AM_CONDITIONAL(
  [GGL_BUILD_USAGE_COLLECTOR],
  [test x$build_usage_collector = xyes])

AM_CONDITIONAL(
  [GGL_ENABLE_UPDATE_MIME_DATABASE],
  [test x$enable_update_mime_database = xyes])

AM_CONDITIONAL(
  [GGL_ENABLE_UPDATE_DESKTOP_DATABASE],
  [test x$enable_update_desktop_database = xyes])

AM_CONDITIONAL(
  [GGL_ENABLE_XDG_ICON_RESOURCE],
  [test x$enable_xdg_icon_resource = xyes])

AM_CONDITIONAL(
  [GGL_ENABLE_XDGMIME],
  [test x$enable_xdgmime = xyes])

AM_CONDITIONAL([GGL_HAVE_XLIB], [test x$has_xlib = xyes])
AM_CONDITIONAL([GGL_HAVE_ZIP], [test x$ZIP != x])
AM_CONDITIONAL([GGL_HAVE_GTK2], [test x$has_gtk2 = xyes])
AM_CONDITIONAL([GGL_HAVE_RSVG], [test x$has_librsvg = xyes])
AM_CONDITIONAL([GGL_HAVE_NETWORK_MANAGER], [test x$has_network_manager != xno])
AM_CONDITIONAL([GGL_HAVE_CONNMAN], [test x$has_connman != xno])
<<<<<<< HEAD
=======
AM_CONDITIONAL([GGL_HAVE_MPL], [test x$has_mpl != xno])
>>>>>>> a861a43c
AM_CONDITIONAL([GGL_CROSS_COMPILING], [test x$cross_compiling = xyes])
AM_CONDITIONAL([GGL_DISABLE_SHARED], [test x$enable_shared != xyes])

# Clear the default CFLAGS and CXXFLAGS
CFLAGS=$ggl_save_CFLAGS
CPPFLAGS=$ggl_save_CPPFLAGS
CXXFLAGS=$ggl_save_CXXFLAGS
LDFLAGS=$ggl_save_LDFLAGS

###########################################################
##                      Output files.                    ##
###########################################################
AC_SUBST(ac_aux_dir)

# Workaround a bug in autoconf 2.59, which doesn't export these variables.
AC_SUBST(abs_srcdir)
AC_SUBST(abs_builddir)
AC_SUBST(abs_top_srcdir)
AC_SUBST(abs_top_builddir)

# Specifies configurable headers.
AC_CONFIG_HEADERS([config.h])

# Specifies configurable files.
AC_CONFIG_FILES([Makefile
                 extensions/Makefile
                 extensions/analytics_usage_collector/Makefile
                 extensions/curl_xml_http_request/Makefile
                 extensions/dbus_script_class/Makefile
                 extensions/default_framework/Makefile
                 extensions/default_options/Makefile
                 extensions/default_options/tests/Makefile
                 extensions/google_gadget_manager/Makefile
                 extensions/google_gadget_manager/tests/Makefile
                 extensions/gst_audio_framework/Makefile
                 extensions/gst_video_element/Makefile
                 extensions/gtk_edit_element/Makefile
                 extensions/clutter_edit_element/Makefile
                 extensions/gtk_system_framework/Makefile
                 extensions/gtkmoz_browser_element/Makefile
                 extensions/libxml2_xml_parser/Makefile
                 extensions/linux_system_framework/Makefile
                 extensions/linux_system_framework/tests/Makefile
                 extensions/gtk_flash_element/Makefile
                 extensions/qt_edit_element/Makefile
                 extensions/qt_script_runtime/Makefile
                 extensions/qt_script_runtime/tests/Makefile
                 extensions/qt_system_framework/Makefile
                 extensions/qt_xml_http_request/Makefile
                 extensions/qtwebkit_browser_element/Makefile
                 extensions/smjs_script_runtime/Makefile
                 extensions/smjs_script_runtime/tests/Makefile
                 extensions/webkit_script_runtime/Makefile
                 extensions/webkit_script_runtime/tests/Makefile
                 extensions/gtkwebkit_browser_element/Makefile
                 extensions/html_flash_element/Makefile
                 extensions/soup_xml_http_request/Makefile
                 extensions/soup_xml_http_request/tests/Makefile
                 gadgets/Makefile
                 gadgets/analog_clock/Makefile
                 gadgets/designer/Makefile
                 gadgets/designer/gadget/Makefile
                 gadgets/designer/blank_gadget/Makefile
                 gadgets/digital_alarm_clock/Makefile
                 gadgets/igoogle/Makefile
                 gadgets/photos/Makefile
                 gadgets/rss/Makefile
                 gadgets/gadget_browser/Makefile
                 gadgets/gadget_control/Makefile
                 ggadget/Makefile
                 ggadget/libggadget-1.0.pc
                 ggadget/sysdeps.h
                 ggadget/tests/Makefile
                 ggadget/tests/test_modules/Makefile
                 ggadget/dbus/Makefile
                 ggadget/dbus/tests/Makefile
                 ggadget/dbus/libggadget-dbus-1.0.pc
                 ggadget/npapi/Makefile
                 ggadget/npapi/tests/Makefile
                 ggadget/npapi/libggadget-npapi-1.0.pc
                 ggadget/gtk/Makefile
		 ggadget/clutter/Makefile
                 ggadget/gtk/tests/Makefile
                 ggadget/gtk/libggadget-gtk-1.0.pc
                 ggadget/js/Makefile
                 ggadget/js/tests/Makefile
                 ggadget/js/libggadget-js-1.0.pc
                 ggadget/qt/Makefile
                 ggadget/qt/tests/Makefile
                 ggadget/qt/libggadget-qt-1.0.pc
                 ggadget/xdg/Makefile
                 ggadget/xdg/tests/Makefile
                 ggadget/xdg/libggadget-xdg-1.0.pc
                 hosts/Makefile
                 hosts/gtk/Makefile
                 hosts/qt/Makefile
                 hosts/clutter/Makefile
		 hosts/clutter/gadgets-panel.desktop.in
                 resources/Makefile
                 third_party/Makefile
                 third_party/codesighs/Makefile
                 third_party/editline/Makefile
                 third_party/unzip/Makefile
                 third_party/xdgmime/Makefile
                 unittest/Makefile
                 xdg/Makefile
		 po/Makefile.in
                 ])
AC_OUTPUT

AC_MSG_RESULT([
Build options:
  Version                         $GGL_VERSION
  Install prefix                  $prefix
  Install included libltdl        $enable_ltdl_install
  Build shared libs               $enable_shared
  Build static libs               $enable_static
  Enable debug                    $enable_debug
  Host type                       $ggl_host_type
  Cross Compiling                 $cross_compiling
  OEM brand                       $ggl_oem_brand

 Libraries:
  Build libggadget-dbus           $build_libggadget_dbus
  Build libggadget-gtk            $build_libggadget_gtk
  Build libggadget-npapi          $build_libggadget_npapi
  Build libggadget-qt             $build_libggadget_qt

 Extensions:
  Build curl-xml-http-request     $build_curl_xml_http_request
  Build soup-xml-http-request     $build_soup_xml_http_request
  Build dbus-script-class         $build_dbus_script_class
  Build gst-audio-framework       $build_gst_audio_framework
  Build gst-video-element         $build_gst_video_element
  Build gtk-edit-element          $build_gtk_edit_element
  Build gtk-flash-element         $build_gtk_flash_element
  Build gtk-system-framework      $build_gtk_system_framework
  Build gtkmoz-browser-element    $build_gtkmoz_browser_element
  Build libxml2-xml-parser        $build_libxml2_xml_parser
  Build linux-system-framework    $build_linux_system_framework
  Build qt-edit-element           $build_qt_edit_element
  Build qt-script-runtime         $build_qt_script_runtime
  Build qt-system-framework       $build_qt_system_framework
  Build qt-xml-http-request       $build_qt_xml_http_request
  Build qtwebkit-browser          $build_qtwebkit_browser_element
  Build smjs-script-runtime       $build_smjs_script_runtime
  Build webkit-script-runtime     $build_webkit_script_runtime
  Build gtkwebkit-browser-element $build_gtkwebkit_browser_element
  Build analytics-usage-collector $build_usage_collector
<<<<<<< HEAD
=======
  Build moblin panel              $has_mpl
>>>>>>> a861a43c

 Other features:
  GTK SVG Support                 $has_librsvg
  NetworkManager support          $has_network_manager
  Connman support                 $has_connman
  Startup notification support    $has_startup_notification
  Built-in xdgmime support        $enable_xdgmime
  Browser plugins directory       $default_browser_plugins_dir
  Default gstreamer audio sink    $default_gst_audio_sink
  SSL CA certificate file         $default_ssl_ca_file
  Memory check command            $memcheck_command

 Hosts:
  Build gtk host                  $build_gtk_host
  Build qt host                   $build_qt_host
])

if test x$build_gtk_host != xyes -a x$build_qt_host != xyes; then
  AC_MSG_WARN([Neither gtk host nor qt host will be built !!!]
              [Nothing can be used to run Google Gadgets for Linux.])
fi<|MERGE_RESOLUTION|>--- conflicted
+++ resolved
@@ -406,15 +406,12 @@
               [build_usage_collector=$enableval],
               [build_usage_collector=yes])
 
-<<<<<<< HEAD
-=======
 AC_ARG_ENABLE([moblin-panel],
               AS_HELP_STRING([--disable-moblin-panel],
                              [don't build moblin panel]),
               [build_moblin_panel=$enableval],
               [build_moblin_panel=yes])
 
->>>>>>> a861a43c
 #================ other options =======================
 AC_ARG_ENABLE([update-mime-database],
               AC_HELP_STRING([--disable-update-mime-database],
@@ -967,8 +964,6 @@
   PREDEFINED_MACROS="$PREDEFINED_MACROS -DHAVE_CONNMAN"
 else
   AC_MSG_WARN([[Development package of connman is not enabled]])
-<<<<<<< HEAD
-=======
 fi
 
 # check moblin panel
@@ -990,7 +985,6 @@
   AC_DEFINE([HAVE_MPL], [], [Define if we have moblin panel.])
 else
   AC_MSG_WARN([[Development package of moblin-panel is not enabled]])
->>>>>>> a861a43c
 fi
 
 # Check gtkmozembed
@@ -1253,11 +1247,7 @@
 if test x$build_usage_collector = xyes; then
   PREDEFINED_MACROS="$PREDEFINED_MACROS -DGGL_USAGE_COLLECTOR"
 fi
-<<<<<<< HEAD
-  
-=======
-
->>>>>>> a861a43c
+
 # Check necessary functions
 AC_CHECK_FUNC(mkdtemp, [PREDEFINED_MACROS="$PREDEFINED_MACROS -DHAVE_MKDTEMP"])
 AC_CHECK_FUNC(mmap, [PREDEFINED_MACROS="$PREDEFINED_MACROS -DHAVE_MMAP"])
@@ -1522,10 +1512,7 @@
 AM_CONDITIONAL([GGL_HAVE_RSVG], [test x$has_librsvg = xyes])
 AM_CONDITIONAL([GGL_HAVE_NETWORK_MANAGER], [test x$has_network_manager != xno])
 AM_CONDITIONAL([GGL_HAVE_CONNMAN], [test x$has_connman != xno])
-<<<<<<< HEAD
-=======
 AM_CONDITIONAL([GGL_HAVE_MPL], [test x$has_mpl != xno])
->>>>>>> a861a43c
 AM_CONDITIONAL([GGL_CROSS_COMPILING], [test x$cross_compiling = xyes])
 AM_CONDITIONAL([GGL_DISABLE_SHARED], [test x$enable_shared != xyes])
 
@@ -1675,10 +1662,7 @@
   Build webkit-script-runtime     $build_webkit_script_runtime
   Build gtkwebkit-browser-element $build_gtkwebkit_browser_element
   Build analytics-usage-collector $build_usage_collector
-<<<<<<< HEAD
-=======
   Build moblin panel              $has_mpl
->>>>>>> a861a43c
 
  Other features:
   GTK SVG Support                 $has_librsvg
